{
  "name": "@binkai/example-basic",
  "version": "0.0.1",
  "private": true,
  "repository": {
    "type": "git",
    "url": "https://github.com/Bink-AI/BinkOS"
  },
  "scripts": {
    "start": "ts-node src/example.ts",
    "swap": "ts-node src/swap-example.ts",
    "swap-okx": "ts-node src/swap-example-okx.ts",
    "swap-kyber": "ts-node src/swap-example-kyber.ts",
<<<<<<< HEAD
    "bridge-debridge": "ts-node src/bridge-example-debridge.ts",
=======
    "swap-oku": "ts-node src/swap-example-oku.ts",
    "bridge": "ts-node src/bridge-example.ts",
    "swap-thena": "ts-node src/swap-example-thena.ts",
>>>>>>> 1c6fdd6d
    "swap-four-meme": "ts-node src/swap-example-four-meme.ts",
    "staking-venus": "ts-node src/staking-example-venus.ts",
    "token": "ts-node src/token-example.ts",
    "knowledge": "ts-node src/knowledge-example.ts",
    "wallet": "ts-node src/wallet-example.ts",
    "build": "tsc"
  },
  "dependencies": {
    "@binkai/core": "workspace:*",
    "@binkai/pancakeswap-provider": "workspace:*",
    "@binkai/okx-provider": "workspace:*",
    "@binkai/kyber-provider": "workspace:*",
    "@binkai/oku-provider": "workspace:*",
    "@binkai/four-meme-provider": "workspace:*",
    "@binkai/thena-provider": "workspace:*",
    "@binkai/swap-plugin": "workspace:*",
    "@binkai/token-plugin": "workspace:*",
    "@binkai/birdeye-provider": "workspace:*",
    "@binkai/bink-provider": "workspace:*",
    "@binkai/staking-plugin": "workspace:*",
    "@binkai/venus-provider": "workspace:*",
    "@binkai/knowledge-plugin": "workspace:*",
    "@binkai/postgres-adapter": "workspace:*",
    "@binkai/bnb-provider": "workspace:*",
    "@binkai/wallet-plugin": "workspace:*",
    "@pancakeswap/sdk": "^5.7.7",
    "@langchain/core": "^0.3.32",
    "bip39": "^3.1.0",
    "ethers": "^6.11.1",
    "axios": "^1.6.7",
    "@binkai/bridge-plugin": "workspace:*",
    "@binkai/debridge-provider": "workspace:*",
    "@coral-xyz/anchor": "^0.30.1"
  },
  "devDependencies": {
    "ts-node": "^10.9.2",
    "typescript": "^5.7.3"
  }
}<|MERGE_RESOLUTION|>--- conflicted
+++ resolved
@@ -11,13 +11,9 @@
     "swap": "ts-node src/swap-example.ts",
     "swap-okx": "ts-node src/swap-example-okx.ts",
     "swap-kyber": "ts-node src/swap-example-kyber.ts",
-<<<<<<< HEAD
-    "bridge-debridge": "ts-node src/bridge-example-debridge.ts",
-=======
     "swap-oku": "ts-node src/swap-example-oku.ts",
     "bridge": "ts-node src/bridge-example.ts",
     "swap-thena": "ts-node src/swap-example-thena.ts",
->>>>>>> 1c6fdd6d
     "swap-four-meme": "ts-node src/swap-example-four-meme.ts",
     "staking-venus": "ts-node src/staking-example-venus.ts",
     "token": "ts-node src/token-example.ts",
