--- conflicted
+++ resolved
@@ -70,43 +70,6 @@
   console.log("✓ Provider initialized\n");
 
   // Initialize a new wallet
-<<<<<<< HEAD
-  console.log("👛 Creating wallet...");
-  const wallet = new Wallet(
-    {
-      seedPhrase:
-        settings.get("WALLET_MNEMONIC") ||
-        "test test test test test test test test test test test junk",
-      index: 0,
-    },
-    network
-  );
-  console.log("✓ Wallet created\n");
-
-  console.log("🤖 Wallet BNB:", await wallet.getAddress("bnb"));
-  console.log("🤖 Wallet ETH:", await wallet.getAddress("ethereum"));
-  // Create an agent with OpenAI
-  console.log("🤖 Initializing AI agent...");
-  const agent = new Agent(
-    {
-      model: "gpt-4o",
-      temperature: 0,
-    },
-    wallet,
-    networks
-  );
-  console.log("✓ Agent initialized\n");
-
-  // Initialize database
-  console.log("🗄️ Initializing database...");
-  let db: PostgresDatabaseAdapter | undefined;
-  if (settings.get("POSTGRES_URL")) {
-    db = new PostgresDatabaseAdapter({
-      connectionString: settings.get("POSTGRES_URL"),
-    });
-    await agent.registerDatabase(db);
-  }
-=======
   console.log('👛 Creating wallet...');
   const wallet = new Wallet(
     {
@@ -119,8 +82,8 @@
   );
   console.log('✓ Wallet created\n');
 
-  console.log('🤖 Wallet BNB:', await wallet.getAddress('bnb'));
-  console.log('🤖 Wallet ETH:', await wallet.getAddress('ethereum'));
+  console.log("🤖 Wallet BNB:", await wallet.getAddress("bnb"));
+  console.log("🤖 Wallet ETH:", await wallet.getAddress("ethereum"));
   // Create an agent with OpenAI
   console.log('🤖 Initializing AI agent...');
   const agent = new Agent(
@@ -132,7 +95,6 @@
     networks,
   );
   console.log('✓ Agent initialized\n');
->>>>>>> e005b016
 
   // Create and configure the swap plugin
   console.log("🔄 Initializing swap plugin...");
@@ -179,11 +141,7 @@
   console.log('✓ Swap result:', result2, '\n');
 
   // Get plugin information
-<<<<<<< HEAD
-  const registeredPlugin = agent.getPlugin("swap") as SwapPlugin;
-=======
   const registeredPlugin = agent.getPlugin('swap') as SwapPlugin;
->>>>>>> e005b016
 
   // Check available providers for each chain
   console.log("📊 Available providers by chain:");
