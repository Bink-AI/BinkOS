import { ethers } from 'ethers';
import {
  Agent,
  Wallet,
  Network,
  settings,
  NetworkType,
  NetworksConfig,
  NetworkName,
  logger,
  OpenAIModel,
  PlanningAgent,
} from '@binkai/core';
import { SwapPlugin } from '@binkai/swap-plugin';
import { OkxProvider } from '@binkai/okx-provider';
import { ThenaProvider } from '@binkai/thena-provider';
import { JupiterProvider } from '@binkai/jupiter-provider';
import { Connection } from '@solana/web3.js';
import { TokenPlugin } from '@binkai/token-plugin';
import { BirdeyeProvider } from '@binkai/birdeye-provider';
import { BridgePlugin } from '@binkai/bridge-plugin';
import { deBridgeProvider } from '@binkai/debridge-provider';
import { WalletPlugin } from '@binkai/wallet-plugin';
import { BnbProvider } from '@binkai/rpc-provider';
import { KyberProvider } from '@binkai/kyber-provider';
import { AlchemyProvider } from '@binkai/alchemy-provider';
import { HyperliquidProvider } from '@binkai/hyperliquid-provider';

// Hardcoded RPC URLs for demonstration
const BNB_RPC = 'https://bsc-dataseed1.binance.org';
const ETH_RPC = 'https://eth.llamarpc.com';
const SOL_RPC = 'https://api.mainnet-beta.solana.com';
const BASE_RPC = 'https://base.llamarpc.com';
const HYPERLIQUID_RPC = 'https://rpc.hyperliquid.xyz/evm';

async function main() {
  console.log('🚀 Starting BinkOS swap example...\n');

  // Check required environment variables
  if (!settings.has('OPENAI_API_KEY')) {
    console.error('❌ Error: Please set OPENAI_API_KEY in your .env file');
    process.exit(1);
  }

  console.log('🔑 OpenAI API key found\n');

  //configure enable logger
  logger.enable();

  // Define available networks
  console.log('📡 Configuring networks...');
  const networks: NetworksConfig['networks'] = {
    [NetworkName.SOLANA]: {
      type: 'solana' as NetworkType,
      config: {
        rpcUrl: SOL_RPC,
        name: 'Solana',
        nativeCurrency: {
          name: 'Solana',
          symbol: 'SOL',
          decimals: 9,
        },
      },
    },
    bnb: {
      type: 'evm' as NetworkType,
      config: {
        chainId: 56,
        rpcUrl: BNB_RPC,
        name: 'BNB Chain',
        nativeCurrency: {
          name: 'BNB',
          symbol: 'BNB',
          decimals: 18,
        },
      },
    },
    ethereum: {
      type: 'evm' as NetworkType,
      config: {
        chainId: 1,
        rpcUrl: ETH_RPC,
        name: 'Ethereum',
        nativeCurrency: {
          name: 'Ether',
          symbol: 'ETH',
          decimals: 18,
        },
      },
    },
    [NetworkName.BASE]: {
      type: 'evm' as NetworkType,
      config: {
        chainId: 8453,
        rpcUrl: BASE_RPC,
        name: 'Base',
        nativeCurrency: {
          name: 'Ether',
          symbol: 'ETH',
          decimals: 18,
        },
      },
    },
    [NetworkName.HYPERLIQUID]: {
      type: 'evm' as NetworkType,
      config: {
        chainId: 999,
        rpcUrl: HYPERLIQUID_RPC,
        name: 'Hyperliquid',
        nativeCurrency: {
          name: 'Hyperliquid',
          symbol: 'HYPE',
          decimals: 18,
        },
      },
    },
  };
  console.log('✓ Networks configured:', Object.keys(networks).join(', '), '\n');

  const birdeye = new BirdeyeProvider({
    apiKey: settings.get('BIRDEYE_API_KEY'),
  });

  const alchemyProvider = new AlchemyProvider({
    apiKey: settings.get('ALCHEMY_API_KEY'),
  });

  const walletPlugin = new WalletPlugin();

  const tokenPlugin = new TokenPlugin();
  await tokenPlugin.initialize({
    // defaultChain: 'solana',
    providers: [birdeye, alchemyProvider],
    supportedChains: ['solana', 'bnb', 'ethereum', 'base', 'hyperliquid'],
  });
  console.log('✓ Token plugin initialized\n');

  // Initialize network
  console.log('🌐 Initializing network...');
  const network = new Network({ networks });
  console.log('✓ Network initialized\n');

  // Initialize provider
  console.log('🔌 Initializing provider...');
  const bnbProvider = new ethers.JsonRpcProvider(BNB_RPC);
  const solProvider = new Connection(SOL_RPC);
  const ethProvider = new ethers.JsonRpcProvider(ETH_RPC);
  const baseProvider = new ethers.JsonRpcProvider(BASE_RPC);
  const hyperliquidProvider = new ethers.JsonRpcProvider(HYPERLIQUID_RPC);

  const ChainId = {
    BSC: 56,
    ETH: 1,
    BASE: 8453,
    HYPERLIQUID: 999,
  };

  const bnbProviderOS = new BnbProvider({
    rpcUrl: BNB_RPC,
  });
  await walletPlugin.initialize({
    // defaultChain: 'bnb',
    providers: [bnbProviderOS, birdeye],
    supportedChains: ['bnb', 'solana', 'base', 'hyperliquid'],
  });
  console.log('✓ Provider initialized\n');

  // Initialize a new wallet
  console.log('👛 Creating wallet...');
  const wallet = new Wallet(
    {
      seedPhrase:
        settings.get('WALLET_MNEMONIC') ||
        'test test test test test test test test test test test junk',
      index: 0,
    },
    network,
  );
  console.log('✓ Wallet created\n');

  console.log('🤖 Wallet BNB:', await wallet.getAddress(NetworkName.BNB));
  console.log('🤖 Wallet ETH:', await wallet.getAddress(NetworkName.ETHEREUM));
  console.log('🤖 Wallet SOL:', await wallet.getAddress(NetworkName.SOLANA));
  console.log('🤖 Wallet BASE:', await wallet.getAddress(NetworkName.BASE));
  console.log('🤖 Wallet HYPERLIQUID:', await wallet.getAddress(NetworkName.HYPERLIQUID));
  // Create an agent with OpenAI
  console.log('🤖 Initializing AI agent...');

  const llm = new OpenAIModel({
    apiKey: settings.get('OPENAI_API_KEY') || '',
    model: 'gpt-4o-mini',
  });

  const agent = new Agent(
    llm,
    {
      temperature: 0,
<<<<<<< HEAD
      systemPrompt: `You are a BINK AI agent. You are able to perform swaps, bridges and get token information on multiple chains. 
        If you do not have the token address, you can use the symbol to get the token information before performing a bridge or swap.
        For hyperliquid chain action. you do not need to get token info`,
=======
      systemPrompt:
        `You are a BINK AI agent. You are able to perform swaps, bridges and get token information on multiple chains. 
        If you do not have the token address, you can use the symbol to get the token information before performing a bridge or swap.`,
>>>>>>> c6d3d20f
    },
    wallet,
    networks,
  );
  console.log('✓ Agent initialized\n');

  // Create and configure the swap plugin
  console.log('🔄 Initializing swap plugin...');
  const swapPlugin = new SwapPlugin();

  // Create providers with proper chain IDs
  const okx = new OkxProvider(bnbProvider, 56);
  const jupiter = new JupiterProvider(solProvider);
  const thena = new ThenaProvider(ethProvider, 1);
  const kyber = new KyberProvider(baseProvider, 8453 as number);
  const hyperliquid = new HyperliquidProvider(hyperliquidProvider, ChainId.HYPERLIQUID);

  // Configure the plugin with supported chains
  await swapPlugin.initialize({
    defaultSlippage: 0.5,
    // defaultChain: 'bnb',
    providers: [okx, thena, jupiter, kyber, hyperliquid],
    supportedChains: ['bnb', 'ethereum', 'solana', 'base', 'hyperliquid'], // These will be intersected with agent's networks
  });

  console.log('✓ Swap plugin initialized\n');

  const bridgePlugin = new BridgePlugin();

  const debridge = new deBridgeProvider([bnbProvider, solProvider], 56, 7565164);

  // Configure the plugin with supported chains
  await bridgePlugin.initialize({
    // defaultChain: 'bnb',
    providers: [debridge],
    supportedChains: ['bnb', 'solana', 'base'], // These will be intersected with agent's networks
  });

  // Register the plugin with the agent
  console.log('🔌 Registering plugins with agent...');
  //   await agent.registerPlugin(swapPlugin);
  await agent.registerPlugin(walletPlugin);
  await agent.registerListPlugins([swapPlugin, tokenPlugin, bridgePlugin]);
  console.log('✓ Plugin registered\n');

  // Example 1: Buy with exact input amount on BNB Chain
  console.log('💱 Example 1: Buy with exact input amount all providers');
  const result1 = await agent.execute({
    input: `
<<<<<<< HEAD
        swap 1 usdc to hype on hyperliquid chain by hyperliquid .
=======
        swap 1 HYPE to USDC on hyperliquid .
>>>>>>> c6d3d20f
    `,
  });
  console.log('✓ Result:', result1, '\n');

  // Example 2: Sell with exact output amount on BNB Chain
  // console.log('💱 Example 2: Sell with exact output amount on BNB Chain');
  // const result2 = await agent.execute({
  //   input: `
  //     Sell 100 BINK to BNB by Oku.
  //     Use the following token addresses:
  //      BINK: 0x5fdfaFd107Fc267bD6d6B1C08fcafb8d31394ba1
  //   `,
  // });

  // console.log('✓ Swap result:', result2, '\n');

  // Get plugin information
  const registeredPlugin = agent.getPlugin('swap') as SwapPlugin;

  // Check available providers for each chain
  console.log('📊 Available providers by chain:');
  const chains = registeredPlugin.getSupportedNetworks();
  for (const chain of chains) {
    const providers = registeredPlugin.getProvidersForNetwork(chain);
    console.log(`Chain ${chain}:`, providers.map(p => p.getName()).join(', '));
  }
  console.log();
}

main().catch(error => {
  console.error('❌ Error:', error.message);
  process.exit(1);
});<|MERGE_RESOLUTION|>--- conflicted
+++ resolved
@@ -195,15 +195,9 @@
     llm,
     {
       temperature: 0,
-<<<<<<< HEAD
       systemPrompt: `You are a BINK AI agent. You are able to perform swaps, bridges and get token information on multiple chains. 
         If you do not have the token address, you can use the symbol to get the token information before performing a bridge or swap.
         For hyperliquid chain action. you do not need to get token info`,
-=======
-      systemPrompt:
-        `You are a BINK AI agent. You are able to perform swaps, bridges and get token information on multiple chains. 
-        If you do not have the token address, you can use the symbol to get the token information before performing a bridge or swap.`,
->>>>>>> c6d3d20f
     },
     wallet,
     networks,
@@ -250,25 +244,25 @@
   console.log('✓ Plugin registered\n');
 
   // Example 1: Buy with exact input amount on BNB Chain
-  console.log('💱 Example 1: Buy with exact input amount all providers');
-  const result1 = await agent.execute({
-    input: `
-<<<<<<< HEAD
-        swap 1 usdc to hype on hyperliquid chain by hyperliquid .
-=======
-        swap 1 HYPE to USDC on hyperliquid .
->>>>>>> c6d3d20f
-    `,
-  });
-  console.log('✓ Result:', result1, '\n');
-
-  // Example 2: Sell with exact output amount on BNB Chain
-  // console.log('💱 Example 2: Sell with exact output amount on BNB Chain');
+  // console.log('💱 Example 1: Buy with exact input amount all providers');
+  // const result = await agent.execute({
+  //   input: `
+  //     Buy 0.3 hype from usdc on hyperliquid chain by hyperliquid .
+  //     Use the following token addresses:
+  //       HYPE: 0x0d01dc56dcaaca66ad901c959b4011ec
+  //       USDC: 0x6d1e7cde53ba9467b783cb7c530ce054
+  //   `,
+  // });
+  // console.log('✓ Result:', result, '\n');
+
+  //  Example 2: Sell with exact output amount on Hyperliquid Chain
+  // console.log('💱 Example 2: Sell with exact output amount on Hyperliquid Chain');
   // const result2 = await agent.execute({
   //   input: `
-  //     Sell 100 BINK to BNB by Oku.
+  //     Sell 0.3 hype to usdc on hyperliquid chain by hyperliquid .
   //     Use the following token addresses:
-  //      BINK: 0x5fdfaFd107Fc267bD6d6B1C08fcafb8d31394ba1
+  //      HYPE: 0x0d01dc56dcaaca66ad901c959b4011ec
+  //      USDC: 0x6d1e7cde53ba9467b783cb7c530ce054
   //   `,
   // });
 
