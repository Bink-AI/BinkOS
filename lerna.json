--- conflicted
+++ resolved
@@ -1,10 +1,6 @@
 {
   "$schema": "node_modules/lerna/schemas/lerna-schema.json",
-<<<<<<< HEAD
-  "version": "0.2.7-alpha.0",
-=======
   "version": "0.2.7-alpha.1",
->>>>>>> db06b1a3
   "packages": ["packages/*", "packages/plugins/*", "packages/providers/*", "packages/adapters/*"],
   "npmClient": "pnpm"
 }