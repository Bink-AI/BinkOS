--- conflicted
+++ resolved
@@ -1,10 +1,6 @@
 {
   "$schema": "node_modules/lerna/schemas/lerna-schema.json",
-<<<<<<< HEAD
-  "version": "0.1.12-alpha.0",
-=======
   "version": "0.1.12-alpha.1",
->>>>>>> 2bc36f25
   "packages": ["packages/*", "packages/plugins/*", "packages/providers/*", "packages/adapters/*"],
   "npmClient": "pnpm"
 }