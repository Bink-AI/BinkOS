--- conflicted
+++ resolved
@@ -1,10 +1,6 @@
 {
   "name": "@binkai/postgres-adapter",
-<<<<<<< HEAD
-  "version": "0.0.7",
-=======
   "version": "0.0.9",
->>>>>>> 6a104288
   "main": "dist/index.js",
   "module": "dist/index.js",
   "types": "dist/index.d.ts",
