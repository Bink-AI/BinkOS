--- conflicted
+++ resolved
@@ -161,24 +161,6 @@
         input: commandOrParams,
         chat_history: history,
       });
-<<<<<<< HEAD
-      this.db
-        ?.createMessages([
-          {
-            content: commandOrParams,
-            userId: user?.id,
-            messageType: 'human',
-          },
-          {
-            content: result.output,
-            userId: user?.id,
-            messageType: 'ai',
-          },
-        ])
-        .then(() => {
-          console.log('✓ Messages persisted');
-        });
-=======
       this.db?.createMessage({
         content: commandOrParams,
         userId: user?.id,
@@ -189,7 +171,6 @@
         userId: user?.id,
         messageType: 'ai',
       });
->>>>>>> 58b3ff10
       return result.output;
     } else {
       const messages: BaseMessage[] = commandOrParams.history ?? [];
@@ -197,27 +178,6 @@
         input: commandOrParams.input,
         chat_history: history,
       });
-<<<<<<< HEAD
-      this.db
-        ?.createMessages(
-          [
-            {
-              content: commandOrParams.input,
-              userId: user?.id,
-              messageType: 'human',
-            },
-            {
-              content: result.output,
-              userId: user?.id,
-              messageType: 'ai',
-            },
-          ],
-          commandOrParams.threadId,
-        )
-        .then(() => {
-          console.log('✓ Messages persisted');
-        });
-=======
       this.db?.createMessage(
         {
           content: commandOrParams.input,
@@ -235,7 +195,6 @@
         commandOrParams.threadId,
       );
       return result.output;
->>>>>>> 58b3ff10
     }
   }
 
