import { DynamicStructuredTool } from '@langchain/core/tools';
import { z } from 'zod';
import {
  AgentNodeTypes,
  BaseTool,
  CustomDynamicStructuredTool,
  IToolConfig,
  ToolProgress,
  StructuredError,
  ErrorStep,
  EVM_NATIVE_TOKEN_ADDRESS,
  NetworkName,
  logger,
} from '@binkai/core';
import { ProviderRegistry } from './ProviderRegistry';
import { ISwapProvider, SwapQuote, SwapParams } from './types';
import { validateTokenAddress } from './utils/addressValidation';
import { parseTokenAmount } from './utils/tokenUtils';
import { isSolanaNetwork } from './utils/networkUtils';
import type { TokenInfo } from '@binkai/token-plugin';
import { defaultTokens } from '@binkai/token-plugin';
import { WrapToken } from './types';
import { Transaction } from '@solana/web3.js';

export interface SwapToolConfig extends IToolConfig {
  defaultSlippage?: number;
  defaultNetwork?: string;
  supportedNetworks?: string[];
}

export class SwapTool extends BaseTool {
  public registry: ProviderRegistry;
  private defaultSlippage: number;
  private supportedNetworks: Set<string>;

  constructor(config: SwapToolConfig) {
    super(config);
    this.registry = new ProviderRegistry();
    this.defaultSlippage = config.defaultSlippage || 0.5;
    this.supportedNetworks = new Set<string>(config.supportedNetworks || []);
  }

  registerProvider(provider: ISwapProvider): void {
    this.registry.registerProvider(provider);
    logger.info('✓ Provider registered', provider.constructor.name);
    // Add provider's supported networks
    provider.getSupportedNetworks().forEach(network => {
      this.supportedNetworks.add(network);
    });
  }

  getName(): string {
    return 'swap';
  }

  getDescription(): string {
    const providers = this.registry.getProviderNames().join(', ');
    const networks = Array.from(this.supportedNetworks).join(', ');
    let description = `The SwapTool enables users to exchange one cryptocurrency token for another using various Decentralized Exchange (DEX) 
    providers across supported blockchain networks. This tool facilitates token swaps, 
    allowing users to specify either the input amount (the amount they wish to spend, if amount is percent, must get balance before swap). 
    or the output amount (the amount they wish to receive). 
    IMPORTANT: For keywords "all", "max", or percentages like "50%", first check the token balance then convert to exact amounts before swapping.
    Supported networks include ${networks}.
    Do not reasoning about Token information. If user want to do action with token A, you would take actions on token A. 
    Providers include ${providers}.`;

    // Add provider-specific prompts if they exist
    const providerPrompts = this.registry
      .getProviders()
      .map((provider: ISwapProvider) => {
        const prompt = provider.getPrompt?.();
        return prompt ? `${provider.getName()}: ${prompt}` : null;
      })
      .filter((prompt: unknown): prompt is string => !!prompt);

    if (providerPrompts.length > 0) {
      description += '\n\nProvider-specific information:\n' + providerPrompts.join('\n');
    }

    return description;
  }

  private getSupportedNetworks(): string[] {
    // Get networks from agent's wallet
    const agentNetworks = Object.keys(this.agent.getNetworks());

    // Intersect with supported networks from providers
    const providerNetworks = Array.from(this.supportedNetworks);

    // Return intersection of agent networks and provider supported networks
    return agentNetworks.filter(network => providerNetworks.includes(network));
  }

  getSchema(): z.ZodObject<any> {
    const providers = this.registry.getProviderNames();
    if (providers.length === 0) {
      throw new Error('No swap providers registered');
    }

    const supportedNetworks = this.getSupportedNetworks();
    if (supportedNetworks.length === 0) {
      throw new Error('No supported networks available');
    }

    return z.object({
      fromToken: z.string().describe(`The adress of source token on network. (spend)`),
      toToken: z.string().describe(`The adress of destination token on network. (receive)`),
      amount: z.string().describe('The amount of tokens to swap'),
      limitPrice: z.number().default(0).describe('The price at which to place a limit order'),
      amountType: z
        .enum(['input', 'output'])
        .describe('Whether the amount is input (spend) or output (receive)'),
      network: z.enum(['bnb', 'solana', 'ethereum', 'null'])
        .describe(`Determine blockchain network from user input. 
        Priority rules:
          1. Use explicitly mentioned network
          2. Infer from native tokens (ETH→Ethereum, SOL→Solana)
          3. For cross-chain mentions, determine main network
          4. Return null if no network detected`),
      provider: z
        .enum(providers as [string, ...string[]])
        .optional()
        .describe(
          'The DEX provider to use for the swap. If not specified, the best rate will be found',
        ),
      slippage: z
        .number()
        .optional()
        .describe(`Maximum slippage percentage allowed (default: ${this.defaultSlippage})`),
      //atPrice: z.number().default(0).describe('The price at which to place a limit order'),
    });
  }

  private async findBestQuote(
    params: SwapParams & { network: string },
    userAddress: string,
  ): Promise<{ provider: ISwapProvider; quote: SwapQuote }> {
    // Validate network is supported
    const providers = this.registry.getProvidersByNetwork(params.network);
    if (providers.length === 0) {
      throw new Error(`No providers available for network ${params.network}`);
    }

    const quotes = await Promise.all(
      providers.map(async (provider: ISwapProvider) => {
        try {
          logger.info('🤖 Getting quote from', provider.getName());
          const quote = await provider.getQuote(params, userAddress);
          return { provider, quote };
        } catch (error: any) {
          logger.warn(`Failed to get quote from ${provider.getName()}:`, error);
          return null;
        }
      }),
    );

    type QuoteResult = { provider: ISwapProvider; quote: SwapQuote };
    const validQuotes = quotes.filter((q): q is QuoteResult => q !== null);
    if (validQuotes.length === 0) {
      throw new Error('No valid quotes found');
    }

    // Find the best quote based on amount type
    return validQuotes.reduce((best: QuoteResult, current: QuoteResult) => {
      if (params.type === 'input') {
        // For input amount, find highest output amount
        const bestAmount = Math.floor(
          Number(best.quote.toAmount) * 10 ** best.quote.toToken.decimals,
        );
        const currentAmount = Math.floor(
          Number(current.quote.toAmount) * 10 ** current.quote.toToken.decimals,
        );
        return currentAmount > bestAmount ? current : best;
      } else {
        // For output amount, find lowest input amount
        const bestAmount = Math.floor(
<<<<<<< HEAD
          Number(best.quote.fromAmount) * 10 ** best.quote.fromToken.decimals,
        );
=======
          Math.floor(Number(best.quote.toAmount) * 10 ** best.quote.toToken.decimals),
        );

>>>>>>> c00927c2
        const currentAmount = Math.floor(
          Number(current.quote.fromAmount) * 10 ** current.quote.fromToken.decimals,
        );
        return currentAmount < bestAmount ? current : best;
      }
    }, validQuotes[0]);
  }

  async getQuote(
    args: any,
    onProgress?: (data: ToolProgress) => void,
  ): Promise<{
    selectedProvider: ISwapProvider;
    quote: SwapQuote;
    userAddress: string;
  }> {
    const {
      fromToken,
      toToken,
      amount,
      amountType,
      network,
      provider: preferredProvider,
      slippage = this.defaultSlippage,
      limitPrice,
    } = args;
    // STEP 1: Validate network
    const supportedNetworks = this.getSupportedNetworks();
    if (!supportedNetworks.includes(network)) {
      throw this.createError(ErrorStep.NETWORK_VALIDATION, `Network ${network} is not supported.`, {
        requestedNetwork: network,
        supportedNetworks: supportedNetworks,
      });
    }

    // STEP 2: Validate token addresses
    const fromTokenValidation = validateTokenAddress(fromToken, network);
    const toTokenValidation = validateTokenAddress(toToken, network);

    // Process fromToken validation
    if (!fromTokenValidation.isValid) {
      throw this.createError(
        ErrorStep.TOKEN_NOT_FOUND,
        `Invalid fromToken address for network ${network}: ${fromToken}`,
        {
          token: fromToken,
          network,
          tokenType: 'fromToken',
        },
      );
    }
    args.fromToken = fromTokenValidation.address;

    // Process toToken validation
    if (!toTokenValidation.isValid) {
      throw this.createError(
        ErrorStep.TOKEN_NOT_FOUND,
        `Invalid toToken address for network ${network}: ${toToken}`,
        {
          token: toToken,
          network,
          tokenType: 'toToken',
        },
      );
    }
    args.toToken = toTokenValidation.address;

    // STEP 3: Get wallet address
    let userAddress;
    try {
      // Get agent's wallet and address
      const wallet = this.agent.getWallet();
      userAddress = await wallet.getAddress(network);
    } catch (error: any) {
      throw error;
    }

    const swapParams: SwapParams = {
      network,
      fromToken,
      toToken,
      amount,
      type: amountType,
      slippage,
      limitPrice,
    };
    let selectedProvider: ISwapProvider;
    let quote: SwapQuote;

    onProgress?.({
      progress: 0,
      message: 'Searching for the best exchange rate for your swap.',
    });

    // STEP 5: Handle wrapped token BNB
    // validate is valid limit order
    if (
      swapParams?.limitPrice &&
      swapParams.fromToken === EVM_NATIVE_TOKEN_ADDRESS &&
      Number(swapParams?.limitPrice) !== 0
    ) {
      onProgress?.({
        progress: 5,
        message: `Wrapping BNB to WBNB`,
      });

      selectedProvider = this.registry.getProvider(preferredProvider);
      const wrapTx = await selectedProvider.wrapToken(amount.toString(), WrapToken.WBNB);

      const wallet = this.agent.getWallet();
      const wrapReceipt = await wallet.signAndSendTransaction(network, {
        to: wrapTx.to,
        data: wrapTx.data,
        value: BigInt(wrapTx.value),
      });

      // Wait for approval to be mined
      const wrapResult = await wrapReceipt.wait();

      if (!wrapResult?.hash) {
        throw new Error(`Failed to wrap BNB to WBNB`);
      }
      // set wrap token address
      swapParams.fromToken = WrapToken.WBNB;

      onProgress?.({
        progress: 8,
        message: `Successfully wrapped BNB to WBNB`,
      });
    }

    // STEP 4: Get provider and quote
    try {
      if (preferredProvider) {
        selectedProvider = this.registry.getProvider(preferredProvider);

        // Validate provider supports the network
        if (!selectedProvider.getSupportedNetworks().includes(network)) {
          throw this.createError(
            ErrorStep.PROVIDER_VALIDATION,
            `Provider ${preferredProvider} does not support network ${network}.`,
            {
              provider: preferredProvider,
              requestedNetwork: network,
              providerSupportedNetworks: selectedProvider.getSupportedNetworks(),
            },
          );
        }

        try {
          quote = await selectedProvider.getQuote(swapParams, userAddress);
        } catch (error: any) {
          throw error;
        }
      } else {
        try {
          const bestQuote = await this.findBestQuote(
            {
              ...swapParams,
              network,
            },
            userAddress,
          );
          selectedProvider = bestQuote.provider;
          quote = bestQuote.quote;
        } catch (error: any) {
          throw error;
        }
      }
    } catch (error: any) {
      logger.warn(`Failed to get quote:`, error);
      throw error;
    }

    logger.info('🤖 The selected provider is:', selectedProvider.getName());
    onProgress?.({
      progress: 10,
      message: `Verifying you have sufficient ${quote.fromToken.symbol || 'tokens'} for this swap.`,
    });

    // STEP 5: Check balance
    try {
      const balanceCheck = await selectedProvider.checkBalance(quote, userAddress);
      if (!balanceCheck.isValid) {
        throw 'Insufficient balance for this swap';
      }
    } catch (error: any) {
      throw error; // Re-throw structured errors
    }

    return {
      selectedProvider,
      quote: {
        ...quote,
        provider: selectedProvider.getName(),
      },
      userAddress,
    };
  }

  async simulateQuoteTool(args: any): Promise<SwapQuote> {
    logger.info('🚀 ~ SwapTool ~ simulateQuoteTool ~ args:', args);
    if (this.agent.isMockResponseTool()) {
      const mockResponse = await this.mockResponseTool(args);
      logger.info('🤖 Mock response:', mockResponse);
      return JSON.parse(mockResponse);
    }
    return (await this.getQuote(args)).quote;
  }

  mockResponseTool(args: any): Promise<string> {
    return Promise.resolve(
      JSON.stringify({
        status: args.status,
        fromAmount: args.amount,
        toAmount: args.amount,
        provider: args.provider,
        fromToken: args.fromToken,
        toToken: args.toToken,
        priceImpact: args.priceImpact,
        type: args.type,
        network: args.network,
        transactionHash: args.transactionHash,
      }),
    );
  }

  createTool(): CustomDynamicStructuredTool {
    logger.info(`✓ Creating tool ${this.getName()}`);

    return {
      name: this.getName(),
      description: this.getDescription(),
      schema: this.getSchema(),
      func: async (
        args: any,
        runManager?: any,
        config?: any,
        onProgress?: (data: ToolProgress) => void,
      ) => {
        try {
          // check if amount is number convert to string
          if (typeof args.amount === 'number') {
            args.amount = args.amount.toString();
          }

          const {
            fromToken,
            toToken,
            amount,
            amountType,
            network,
            provider: preferredProvider,
            slippage = this.defaultSlippage,
            limitPrice,
          } = args;

          if (this.agent.isMockResponseTool()) {
            return this.mockResponseTool(args);
          }

          logger.info('🤖 Swap Args:', args);

          const { selectedProvider, quote, userAddress } = await this.getQuote(args, onProgress);
          onProgress?.({
            progress: 20,
            message: `Preparing to swap ${quote.fromAmount} ${quote.fromToken.symbol || 'tokens'} for approximately ${quote.toAmount} ${quote.toToken.symbol || 'tokens'} via ${selectedProvider.getName()}.`,
          });

          // STEP 6: Build swap transaction
          let swapTx;
          try {
            swapTx = await selectedProvider.buildSwapTransaction(quote, userAddress);
          } catch (error: any) {
            throw error;
          }

          onProgress?.({
            progress: 40,
            message: `Checking allowance... Verifying if approval is needed for ${selectedProvider.getName()} to access your ${quote.fromToken.symbol || 'tokens'}.`,
          });

          // STEP 7: Handle token approval (for EVM chains)
          if (!isSolanaNetwork(network)) {
            try {
              // Check if approval is needed and handle it
              const allowance = await selectedProvider.checkAllowance(
                network,
                quote.fromToken.address,
                userAddress,
                swapTx.spender,
              );

              const requiredAmount = parseTokenAmount(quote.fromAmount, quote.fromToken.decimals);

              logger.info('🤖 Allowance: ', allowance, ' Required amount: ', requiredAmount);
              if (allowance < requiredAmount) {
                try {
                  const approveTx = await selectedProvider.buildApproveTransaction(
                    network,
                    quote.fromToken.address,
                    swapTx.spender,
                    quote.fromAmount,
                    userAddress,
                  );

                  // Sign and send approval transaction
                  onProgress?.({
                    progress: 60,
                    message: `Approving ${selectedProvider.getName()} to access your ${quote.fromToken.symbol || 'tokens'}`,
                  });

                  const wallet = this.agent.getWallet();
                  const approveReceipt = await wallet.signAndSendTransaction(network, {
                    to: approveTx.to,
                    data: approveTx.data,
                    value: BigInt(approveTx.value),
                  });

                  logger.info('🤖 ApproveReceipt:', approveReceipt);

                  // Wait for approval to be mined
                  await approveReceipt.wait();
                } catch (error: any) {
                  throw error;
                }
              }
            } catch (error: any) {
              throw error; // Re-throw structured errors
            }
          }

          logger.info('🤖 Swapping...');

          onProgress?.({
            progress: 80,
            message: `Swapping ${quote.fromAmount} ${quote.fromToken.symbol || 'tokens'} for approximately ${quote.toAmount} ${quote.toToken.symbol || 'tokens'} with ${slippage}% max slippage.`,
          });

          // STEP 8: Execute swap transaction
          let receipt;
          let finalReceipt;
          try {
            // Sign and send swap transaction
            const wallet = this.agent.getWallet();
            receipt = await wallet.signAndSendTransaction(network, {
              to: swapTx.to,
              data: swapTx.data,
              value: BigInt(swapTx.value),
              lastValidBlockHeight: swapTx.lastValidBlockHeight,
            });

            // Wait for transaction to be mined
            finalReceipt = await receipt?.wait();
          } catch (error: any) {
            throw error;
          }

          try {
            // Clear token balance caches after successful swap
            selectedProvider.invalidateBalanceCache(quote.fromToken.address, userAddress, network);
            selectedProvider.invalidateBalanceCache(quote.toToken.address, userAddress, network);
          } catch (error: any) {
            logger.error('Error clearing token balance caches:', error);
            // Non-critical error, don't throw
          }

          onProgress?.({
            progress: 100,
            message: `Swap complete! Successfully swapped ${quote.fromAmount} ${quote.fromToken.symbol || 'tokens'} for ${quote.toAmount} ${quote.toToken.symbol || 'tokens'} via ${selectedProvider.getName()}. Transaction hash: ${finalReceipt.hash}`,
          });

          // Return result as JSON string
          const result = {
            status: 'success',
            provider: selectedProvider.getName(),
            fromToken: quote.fromToken,
            toToken: quote.toToken,
            fromAmount: quote.fromAmount.toString(),
            toAmount: quote.toAmount.toString(),
            transactionHash: finalReceipt.hash,
            priceImpact: quote.priceImpact,
            type: quote.type,
            network,
            // ...(swapParams?.limitPrice &&
            //   swapParams.fromToken === EVM_NATIVE_TOKEN_ADDRESS &&
            //   Number(swapParams.limitPrice) !== 0 && {
            //     limitOrderPrice: swapParams.limitPrice,
            //   }),
          };

          return JSON.stringify(result);
        } catch (error: any) {
          logger.error('Swap error:', error);

          // Special handling for token validation errors that we can try to fix
          if (
            error instanceof Error ||
            (typeof error === 'object' && error !== null && 'step' in error)
          ) {
            const errorStep = 'step' in error ? error.step : '';
            const isTokenValidationError =
              errorStep === 'token_validation' ||
              errorStep === ErrorStep.TOKEN_NOT_FOUND ||
              error.message?.includes('Invalid fromToken address') ||
              error.message?.includes('Invalid toToken address');

            if (isTokenValidationError && !args._attempt) {
              return await this.attemptTokenAddressFix(args, error);
            }
          }

          // Use BaseTool's error handling
          return this.handleError(error, args);
        }
      },
    };
  }

  // Helper method to attempt fixing token addresses
  private async attemptTokenAddressFix(args: any, error: any): Promise<string> {
    logger.info('🔍 Fixing token addresses in Swap...');

    // Determine which token has the error
    const isFromTokenAddressError =
      error.message?.includes('Invalid fromToken address') ||
      error.details?.tokenType === 'fromToken';
    const isToTokenAddressError =
      error.message?.includes('Invalid toToken address') || error.details?.tokenType === 'toToken';

    // Add type assertion for args.network to match the NetworkName type
    const tokenInfos = defaultTokens[args.network as keyof typeof defaultTokens] as
      | Record<string, TokenInfo>
      | undefined;

    // Add null check for tokenInfos
    if (!tokenInfos) {
      logger.error(`❌ No token information found for network ${args.network}`);
      return this.handleError(
        this.createError(
          ErrorStep.TOKEN_NOT_FOUND,
          `No token information found for network ${args.network}`,
          { network: args.network },
        ),
        args,
      );
    }

    let updatedArgs = { ...args, _attempt: true };
    let foundCorrectAddress = false;

    // Attempt to fix token addresses
    if (isFromTokenAddressError) {
      for (const [address, tokenInfo] of Object.entries(tokenInfos) as [string, TokenInfo][]) {
        if (tokenInfo.symbol.toLowerCase() === args.fromToken.toLowerCase()) {
          logger.info(`🔍 Found correct address for ${args.fromToken}: ${address}`);
          updatedArgs.fromToken = address;
          foundCorrectAddress = true;
          break;
        }
      }
    }

    if (isToTokenAddressError) {
      for (const [address, tokenInfo] of Object.entries(tokenInfos) as [string, TokenInfo][]) {
        if (tokenInfo.symbol.toLowerCase() === args.toToken.toLowerCase()) {
          logger.info(`🔍 Found correct address for ${args.toToken}: ${address}`);
          updatedArgs.toToken = address;
          foundCorrectAddress = true;
          break;
        }
      }
    }

    // Retry the operation with corrected addresses if found
    if (foundCorrectAddress) {
      logger.info('🔄 Retrying with corrected token address...');
      try {
        const result = await this.createTool().func(updatedArgs);
        return result;
      } catch (retryError) {
        logger.error('Error during retry:', retryError);
        return this.handleError(
          this.createError(
            ErrorStep.TOKEN_NOT_FOUND,
            `We attempted to correct the token address but the swap still failed.`,
            {
              error: retryError instanceof Error ? retryError.message : String(retryError),
              originalArgs: args,
              correctedArgs: updatedArgs,
            },
          ),
          updatedArgs,
        );
      }
    } else {
      // If we couldn't find a matching token symbol
      return this.handleError(
        this.createError(
          ErrorStep.TOKEN_NOT_FOUND,
          `Could not find a valid address for the token symbol.`,
          {
            network: args.network,
            fromToken: args.fromToken,
            toToken: args.toToken,
          },
        ),
        args,
      );
    }
  }
}<|MERGE_RESOLUTION|>--- conflicted
+++ resolved
@@ -175,14 +175,9 @@
       } else {
         // For output amount, find lowest input amount
         const bestAmount = Math.floor(
-<<<<<<< HEAD
-          Number(best.quote.fromAmount) * 10 ** best.quote.fromToken.decimals,
-        );
-=======
           Math.floor(Number(best.quote.toAmount) * 10 ** best.quote.toToken.decimals),
         );
 
->>>>>>> c00927c2
         const currentAmount = Math.floor(
           Number(current.quote.fromAmount) * 10 ** current.quote.fromToken.decimals,
         );
