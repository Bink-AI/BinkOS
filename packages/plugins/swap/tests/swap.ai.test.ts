--- conflicted
+++ resolved
@@ -37,9 +37,9 @@
 import { SwapPlugin } from '../../../plugins/swap/dist/SwapPlugin';
 
 // Hardcoded RPC URLs for demonstration
-const BSC_RPC_URL='https://bsc-dataseed1.binance.org';
-const ETHEREUM_RPC_URL='https://eth.llamarpc.com';
-const RPC_URL='https://api.mainnet-beta.solana.com';
+const BSC_RPC_URL = 'https://bsc-dataseed1.binance.org';
+const ETHEREUM_RPC_URL = 'https://eth.llamarpc.com';
+const RPC_URL = 'https://api.mainnet-beta.solana.com';
 
 // Example callback implementation
 class ExampleToolExecutionCallback implements IToolExecutionCallback {
@@ -86,28 +86,30 @@
     const logMsg = `${new Date(data.timestamp).toISOString()} | Tool ${data.toolName} state: ${data.state}`;
     this.lastLogs.push(logMsg);
     console.log(`🔄 Tool Event: ${logMsg}`);
-    
+
     // Record all types of tools (not just STARTED state)
     this.lastToolName = data.toolName;
-    
+
     // Initialize array for the tool if it doesn't exist
     if (!this.toolCalls[data.toolName]) {
       this.toolCalls[data.toolName] = [];
     }
-    
+
     // Store input data
     this.toolCalls[data.toolName].push({
       input: data.input,
       timestamp: data.timestamp,
       message: data.message,
       state: data.state,
-      error: data.error
-    });
-    
+      error: data.error,
+    });
+
     // Log detailed information for ask tool
     if (data.toolName === 'ask_user' || data.toolName === 'ask') {
       if (data.state === ToolExecutionState.STARTED && data.input) {
-        console.log(`❓ Ask question: ${(data.input as any).question || JSON.stringify(data.input)}`);
+        console.log(
+          `❓ Ask question: ${(data.input as any).question || JSON.stringify(data.input)}`,
+        );
       } else if (data.state === ToolExecutionState.COMPLETED && data.data) {
         console.log(`✅ Ask completed with response: ${JSON.stringify(data.data)}`);
       } else if (data.state === ToolExecutionState.FAILED && data.error) {
@@ -146,9 +148,9 @@
   // Check if ask_user was called with specific keywords
   wasAskCalledWithKeywords(keywords: string[]): boolean {
     const askCalls = [...(this.toolCalls['ask_user'] || []), ...(this.toolCalls['ask'] || [])];
-    
+
     if (askCalls.length === 0) return false;
-    
+
     // Check for keywords in each ask call
     return askCalls.some(call => {
       if (call.input && typeof call.input === 'object' && 'question' in call.input) {
@@ -162,7 +164,7 @@
   // Get all question content from ask_user
   getAllAskQuestions(): string[] {
     const askCalls = [...(this.toolCalls['ask_user'] || []), ...(this.toolCalls['ask'] || [])];
-    
+
     return askCalls
       .filter(call => call.input && typeof call.input === 'object' && 'question' in call.input)
       .map(call => call.input.question as string);
@@ -183,10 +185,13 @@
   private questions: string[] = [];
 
   onToolExecution(data: ToolExecutionData): void {
-    if ((data.toolName === 'ask_user' || data.toolName === 'ask') && data.state === ToolExecutionState.STARTED) {
+    if (
+      (data.toolName === 'ask_user' || data.toolName === 'ask') &&
+      data.state === ToolExecutionState.STARTED
+    ) {
       this.askCalled = true;
       console.log(`🗣️ ASK DETECTED: ${data.toolName} was called`);
-      
+
       if (data.input && typeof data.input === 'object' && 'question' in data.input) {
         const question = data.input.question as string;
         this.questions.push(question);
@@ -217,21 +222,22 @@
   async initialize(config: any): Promise<void> {
     // Call the parent initialize first
     await super.initialize(config);
-    
+
     // Get the swapTool property from the parent class
-    const swapToolProperty = Object.entries(this).find(([key, value]) => 
-      key === 'swapTool' || (value && typeof value === 'object' && 'simulateQuoteTool' in value)
+    const swapToolProperty = Object.entries(this).find(
+      ([key, value]) =>
+        key === 'swapTool' || (value && typeof value === 'object' && 'simulateQuoteTool' in value),
     );
-    
+
     if (swapToolProperty) {
       const [toolKey, originalTool] = swapToolProperty;
-      
+
       // Replace the simulateQuoteTool method with our spy function
       const originalSimulateQuoteTool = originalTool.simulateQuoteTool;
       originalTool.simulateQuoteTool = async (args: any) => {
         // Capture the args
-        this.finalArgs = {...args};
-        
+        this.finalArgs = { ...args };
+
         // Return result from original method
         return originalSimulateQuoteTool.call(originalTool, args);
       };
@@ -251,93 +257,99 @@
   // Helper test function
   async function testSwapOperation(
     testNumber: number,
-    input: string, 
+    input: string,
     expectedArgs: Record<string, any>,
-    expectedErrorKeywords?: string[]
+    expectedErrorKeywords?: string[],
   ) {
     console.log(`\n🧪 TEST ${testNumber}: SWAP - "${input}"`);
-    
+
     // Redirect console.log for monitoring
     const originalLog = console.log;
     const logs: string[] = [];
-    
-    console.log = function(...args) {
+
+    console.log = function (...args) {
       const logString = args.join(' ');
       logs.push(logString);
       originalLog.apply(console, args);
     };
-    
+
     try {
       // Reset toolMonitor
       toolMonitor.reset();
-      
+
       // Call and wait for results
       await agent.execute({
         input: input,
         threadId: `test-${testNumber}-aaaa-bbbb-cccc-${Date.now().toString(16)}`,
       });
-      
+
       // Wait a bit to ensure all logs have been recorded
       await new Promise(resolve => setTimeout(resolve, 500));
-      
+
       // Get parameters from simulateQuoteTool
       const args = mockSwapPlugin.finalArgs;
-      
+
       console.log(`📤 Captured args:`, args ? JSON.stringify(args, null, 2) : 'null');
-      
+
       // Check logs for ask_user
-      const askLogFound = logs.some(log => 
-        log.includes('Tool ask_user execution started') || 
-        log.includes('Tool ask execution started')
+      const askLogFound = logs.some(
+        log =>
+          log.includes('Tool ask_user execution started') ||
+          log.includes('Tool ask execution started'),
       );
-      
+
       console.log(`🔍 Ask detected in logs: ${askLogFound}`);
-      
+
       if (askLogFound) {
         // Find ask question in logs
-        const askLogIndex = logs.findIndex(log => 
-          log.includes('Tool ask_user execution started') || 
-          log.includes('Tool ask execution started')
+        const askLogIndex = logs.findIndex(
+          log =>
+            log.includes('Tool ask_user execution started') ||
+            log.includes('Tool ask execution started'),
         );
-        
-        if (askLogIndex >= 0 && askLogIndex + 1 < logs.length && logs[askLogIndex + 1].includes('question')) {
+
+        if (
+          askLogIndex >= 0 &&
+          askLogIndex + 1 < logs.length &&
+          logs[askLogIndex + 1].includes('question')
+        ) {
           const questionMatch = logs[askLogIndex + 1].match(/"question":\s*"([^"]+)"/);
           if (questionMatch && questionMatch[1]) {
             console.log(`🔔 Ask question found: ${questionMatch[1]}`);
           }
         }
-        
+
         console.log(`💯 Test ${testNumber} PASSED via ask_user detection in logs`);
         return true;
       }
-      
+
       // If no args and no ask, test fails
       if (!args) {
         console.log(`❌ Test ${testNumber} FAILED: No args captured and no ask detected`);
         expect(args).not.toBeNull();
         return false;
       }
-      
+
       // Check captured parameters
       if (Object.keys(expectedArgs).length > 0) {
         let allMatched = true;
-        
+
         for (const [key, expectedValue] of Object.entries(expectedArgs)) {
           if (args[key] !== expectedValue) {
             console.log(`❌ Expected ${key} to be ${expectedValue} but got ${args[key]}`);
             allMatched = false;
           }
         }
-        
+
         if (!allMatched) {
           console.log(`❌ Test ${testNumber} FAILED: Args did not match expected values`);
           expect(allMatched).toBe(true);
           return false;
         }
-        
+
         console.log(`✅ All expected args matched`);
       }
-      
+
       console.log(`💯 Test ${testNumber} PASSED via args validation`);
       return true;
     } finally {
@@ -423,18 +435,18 @@
     // Initialize callbacks
     toolMonitor = new ToolMonitorCallback();
     askMonitor = new AskUserCallback();
-    
+
     // Register callbacks
     agent.registerToolExecutionCallback(toolMonitor);
     agent.registerToolExecutionCallback(askMonitor);
     agent.registerToolExecutionCallback(new ExampleToolExecutionCallback());
 
     /**
-    * Initialize every provider and plugin in system since it will effect the reasoning ability of the agent
-    * This is AI dependent test, so we need to initialize everything to make the test reliable
-    */
-
-     // Initialize provider
+     * Initialize every provider and plugin in system since it will effect the reasoning ability of the agent
+     * This is AI dependent test, so we need to initialize everything to make the test reliable
+     */
+
+    // Initialize provider
     const birdeyeApi = new BirdeyeProvider({
       apiKey: settings.get('BIRDEYE_API_KEY'),
     });
@@ -453,7 +465,6 @@
       rpcUrl: RPC_URL,
     });
     const bscProvider = new ethers.JsonRpcProvider(BSC_RPC_URL);
-
 
     // Initialize plugins
     const bscChainId = 56;
@@ -471,16 +482,11 @@
     const tokenPlugin = new TokenPlugin();
     const knowledgePlugin = new KnowledgePlugin();
     const bridgePlugin = new BridgePlugin();
-    const debridge = new deBridgeProvider(
-      [bscProvider, new Connection(RPC_URL)],
-      56,
-      7565164,
-    );
+    const debridge = new deBridgeProvider([bscProvider, new Connection(RPC_URL)], 56, 7565164);
     const walletPlugin = new WalletPlugin();
     const stakingPlugin = new StakingPlugin();
     const thena = new ThenaProvider(bscProvider, bscChainId);
     const lista = new ListaProvider(bscProvider, bscChainId);
-
 
     // Initialize plugins with providers
     mockSwapPlugin.initialize({
@@ -489,36 +495,35 @@
       providers: [pancakeswap, fourMeme, thena, jupiter, oku, kyber],
       supportedChains: ['bnb', 'ethereum', 'solana'], // These will be intersected with agent's networks
     }),
-    tokenPlugin.initialize({
-      defaultChain: 'bnb',
-      providers: [birdeyeApi, fourMeme as any],
-      supportedChains: ['solana', 'bnb', 'ethereum'],
-    }),
-    await knowledgePlugin.initialize({
-      providers: [binkProvider],
-    }),
-    await imagePlugin.initialize({
-      defaultChain: 'bnb',
-      providers: [binkProvider],
-    }),
-    await bridgePlugin.initialize({
-      defaultChain: 'bnb',
-      providers: [debridge],
-      supportedChains: ['bnb', 'solana'],
-    }),
-    await walletPlugin.initialize({
-      defaultChain: 'bnb',
-      providers: [birdeyeApi, alchemyApi, bnbProvider, solanaProvider],
-      supportedChains: ['bnb', 'solana', 'ethereum'],
-    }),
-    await stakingPlugin.initialize({
-      defaultSlippage: 0.5,
-      defaultChain: 'bnb',
-      providers: [venus, kernelDao, lista],
-    }),
-
-    // Register plugins with agent
-    await agent.registerPlugin(mockSwapPlugin as any);
+      tokenPlugin.initialize({
+        defaultChain: 'bnb',
+        providers: [birdeyeApi, fourMeme as any],
+        supportedChains: ['solana', 'bnb', 'ethereum'],
+      }),
+      await knowledgePlugin.initialize({
+        providers: [binkProvider],
+      }),
+      await imagePlugin.initialize({
+        defaultChain: 'bnb',
+        providers: [binkProvider],
+      }),
+      await bridgePlugin.initialize({
+        defaultChain: 'bnb',
+        providers: [debridge],
+        supportedChains: ['bnb', 'solana'],
+      }),
+      await walletPlugin.initialize({
+        defaultChain: 'bnb',
+        providers: [birdeyeApi, alchemyApi, bnbProvider, solanaProvider],
+        supportedChains: ['bnb', 'solana', 'ethereum'],
+      }),
+      await stakingPlugin.initialize({
+        defaultSlippage: 0.5,
+        defaultChain: 'bnb',
+        providers: [venus, kernelDao, lista],
+      }),
+      // Register plugins with agent
+      await agent.registerPlugin(mockSwapPlugin as any);
     await agent.registerPlugin(tokenPlugin as any);
     await agent.registerPlugin(knowledgePlugin as any);
     await agent.registerPlugin(bridgePlugin as any);
@@ -527,237 +532,87 @@
     await agent.registerPlugin(imagePlugin as any);
   }, 30000); // Increase timeout for beforeEach
 
-
   // === SWAP TESTS ===
 
-<<<<<<< HEAD
-    const capturedArgs = toolCallback.getToolArgs();
-
-    expect(capturedArgs).toBeDefined();
-    expect(capturedArgs.fromToken).toBe('So11111111111111111111111111111111111111111');
-    expect(capturedArgs.toToken).toBe('EPjFWdd5AufqSSqeM2qN1xzybapC8G4wEGGkZwyTDt1v');
-    expect(capturedArgs.amount).toBe('0.001');
-    expect(capturedArgs.amountType).toBe('input');
-    expect(capturedArgs.network).toBe('solana');
-    capturedArgs.provider ? expect(capturedArgs.provider).toBe('jupiter') : '';
-    expect(capturedArgs.limitPrice).toBe(0);
-  }, 90000);
-
-  it('Example 2: should fail when swapping with insufficient balance', async () => {
-    await agent.execute({
-      input: 'swap 200 SOL to USDC', // Large amount that exceeds balance
-      threadId: '456bcdef-7890-12a3-b456-789012345def',
-    });
-
-    const capturedArgs = toolCallback.getToolArgs();
-
-    if (capturedArgs === null) {
-      expect(capturedArgs).toBeNull();
-    }
-  }, 90000);
-
-  it('Example 3: should handle invalid token symbol gracefully', async () => {
-    await agent.execute({
-      input: 'swap 0.001 INVALIDTOKEN to USDC',
-      threadId: '123e4567-e89b-12d3-a456-426614174003',
-    });
-
-    const capturedArgs = toolCallback.getToolArgs();
-
-    if (capturedArgs === null) {
-      expect(capturedArgs).toBeNull();
-    }
-  }, 30000);
-
-  it('Example 4: should swap tokens via PancakeSwap on BNB Chain', async () => {
-    await agent.execute({
-      input: 'swap 0.001 BNB to BINK on BNB chain via pancakeswap',
-      threadId: '123e4567-e89b-12d3-a456-426614174004',
-    });
-
-    const capturedArgs = toolCallback.getToolArgs();
-
-    expect(capturedArgs).toBeDefined();
-    expect(capturedArgs.fromToken).toBe('0xeeeeeeeeeeeeeeeeeeeeeeeeeeeeeeeeeeeeeeee');
-    expect(capturedArgs.toToken).toBe('0x5fdfafd107fc267bd6d6b1c08fcafb8d31394ba1');
-    expect(capturedArgs.amount).toBe('0.001');
-    expect(capturedArgs.amountType).toBe('input');
-    expect(capturedArgs.network).toBe('bnb');
-    expect(capturedArgs.provider).toBe('pancakeswap');
-    expect(capturedArgs.limitPrice).toBe(0);
-  }, 90000);
-
-  it('Example 5: float amount', async () => {
-    await agent.execute({
-      input: 'swap 0.0012424343434343 SOL to USDC', // Large amount that exceeds balance
-      threadId: '456bcdef-7890-12a3-b456-789012345def',
-    });
-
-    const capturedArgs = toolCallback.getToolArgs();
-
-    expect(capturedArgs).toBeDefined();
-    expect(capturedArgs.fromToken).toBe('So11111111111111111111111111111111111111111');
-    expect(capturedArgs.toToken).toBe('EPjFWdd5AufqSSqeM2qN1xzybapC8G4wEGGkZwyTDt1v');
-    expect(capturedArgs.amount).toBe('0.0012424343434343');
-    expect(capturedArgs.amountType).toBe('input');
-    expect(capturedArgs.network).toBe('solana');
-    capturedArgs.provider ? expect(capturedArgs.provider).toBe('jupiter') : '';
-    expect(capturedArgs.limitPrice).toBe(0);
-  }, 90000);
-
-  it('Example 6: float amount', async () => {
-    await agent.execute({
-      input: 'swap 1.1232334 BINK to CAKE on BNB chain using pancakeswap',
-      threadId: '123e4567-e89b-12d3-a456-426614174004',
-    });
-
-    const capturedArgs = toolCallback.getToolArgs();
-
-    expect(capturedArgs).toBeDefined();
-    expect(capturedArgs.fromToken).toBe('0x5fdfafd107fc267bd6d6b1c08fcafb8d31394ba1');
-    expect(capturedArgs.toToken).toBe('0x0e09fabb73bd3ade0a17ecc321fd13a19e81ce82');
-    expect(capturedArgs.amount).toBe('1.1232334');
-    expect(capturedArgs.amountType).toBe('input');
-    expect(capturedArgs.network).toBe('bnb');
-    expect(capturedArgs.provider).toBe('pancakeswap');
-    expect(capturedArgs.limitPrice).toBe(0);
-  }, 90000);
-
-  it('Example 7: swap all SOL to USDC using Jupiter', async () => {
-    await agent.execute({
-      input: 'swap all my SOL to USDC using jupiter',
-      threadId: '123e4567-e89b-12d3-a456-426614174005',
-    });
-
-    const capturedArgs = toolCallback.getToolArgs();
-
-    expect(capturedArgs).toBeDefined();
-    expect(capturedArgs.fromToken).toBe('So11111111111111111111111111111111111111111');
-    expect(capturedArgs.toToken).toBe('EPjFWdd5AufqSSqeM2qN1xzybapC8G4wEGGkZwyTDt1v');
-    expect(capturedArgs.amountType).toBe('input');
-    expect(capturedArgs.network).toBe('solana');
-    expect(capturedArgs.provider).toBe('jupiter');
-    expect(capturedArgs.limitPrice).toBe(0);
-=======
   // Test Case 1: Basic swap (input amount) - Should succeed
   it('Test 1: Basic swap with input amount', async () => {
-    await testSwapOperation(
-      1,
-      'swap 0.01 SOL to USDC on solana',
-      {
-        fromToken: 'So11111111111111111111111111111111111111111',
-        toToken: 'EPjFWdd5AufqSSqeM2qN1xzybapC8G4wEGGkZwyTDt1v',
-        amount: '0.01',
-        amountType: 'input',
-        network: 'solana'
-      }
-    );
+    await testSwapOperation(1, 'swap 0.01 SOL to USDC on solana', {
+      fromToken: 'So11111111111111111111111111111111111111111',
+      toToken: 'EPjFWdd5AufqSSqeM2qN1xzybapC8G4wEGGkZwyTDt1v',
+      amount: '0.01',
+      amountType: 'input',
+      network: 'solana',
+    });
   }, 90000);
 
   // Test Case 2: Reverse swap (output amount) - Should succeed
   it('Test 2: Reverse swap with output amount', async () => {
-    await testSwapOperation(
-      2,
-      'buy 0.01 USDC using SOL on solana',
-      {
-        fromToken: 'So11111111111111111111111111111111111111111',
-        toToken: 'EPjFWdd5AufqSSqeM2qN1xzybapC8G4wEGGkZwyTDt1v',
-        amount: '0.01',
-        amountType: 'output',
-        network: 'solana'
-      }
-    );
+    await testSwapOperation(2, 'buy 0.01 USDC using SOL on solana', {
+      fromToken: 'So11111111111111111111111111111111111111111',
+      toToken: 'EPjFWdd5AufqSSqeM2qN1xzybapC8G4wEGGkZwyTDt1v',
+      amount: '0.01',
+      amountType: 'output',
+      network: 'solana',
+    });
   }, 90000);
 
   // Test Case 3: Swap with explicitly specified provider - Should succeed
   it('Test 3: Swap with specific provider', async () => {
-    await testSwapOperation(
-      3,
-      'swap 0.01 SOL to USDC using jupiter',
-      {
-        fromToken: 'So11111111111111111111111111111111111111111',
-        toToken: 'EPjFWdd5AufqSSqeM2qN1xzybapC8G4wEGGkZwyTDt1v',
-        amount: '0.01',
-        amountType: 'input',
-        network: 'solana',
-        provider: 'jupiter'
-      }
-    );
+    await testSwapOperation(3, 'swap 0.01 SOL to USDC using jupiter', {
+      fromToken: 'So11111111111111111111111111111111111111111',
+      toToken: 'EPjFWdd5AufqSSqeM2qN1xzybapC8G4wEGGkZwyTDt1v',
+      amount: '0.01',
+      amountType: 'input',
+      network: 'solana',
+      provider: 'jupiter',
+    });
   }, 90000);
 
   // Test Case 4: Swap with explicitly specified network - Should succeed
   it('Test 4: Swap with specific network', async () => {
-    await testSwapOperation(
-      4,
-      'swap 0.01 SOL to USDC on solana',
-      {
-        fromToken: 'So11111111111111111111111111111111111111111',
-        toToken: 'EPjFWdd5AufqSSqeM2qN1xzybapC8G4wEGGkZwyTDt1v',
-        amount: '0.01',
-        amountType: 'input',
-        network: 'solana'
-      }
-    );
+    await testSwapOperation(4, 'swap 0.01 SOL to USDC on solana', {
+      fromToken: 'So11111111111111111111111111111111111111111',
+      toToken: 'EPjFWdd5AufqSSqeM2qN1xzybapC8G4wEGGkZwyTDt1v',
+      amount: '0.01',
+      amountType: 'input',
+      network: 'solana',
+    });
   }, 90000);
 
   // Test Case 5: Swap with BNB token - Should succeed
   it('Test 5: Swap BNB to Bink', async () => {
-    await testSwapOperation(
-      5,
-      'swap 0.001 BNB to BINK',
-      {
-        fromToken: '0xeeeeeeeeeeeeeeeeeeeeeeeeeeeeeeeeeeeeeeee',
-        toToken: '0x5fdfafd107fc267bd6d6b1c08fcafb8d31394ba1',
-        amount: '0.001',
-        amountType: 'input',
-        network: 'bnb'
-      }
-    );
+    await testSwapOperation(5, 'swap 0.001 BNB to BINK', {
+      fromToken: '0xeeeeeeeeeeeeeeeeeeeeeeeeeeeeeeeeeeeeeeee',
+      toToken: '0x5fdfafd107fc267bd6d6b1c08fcafb8d31394ba1',
+      amount: '0.001',
+      amountType: 'input',
+      network: 'bnb',
+    });
   }, 90000);
 
   // Test Case 6: Reverse swap with BNB - Should succeed
   it('Test 6: Reverse swap to buy BNB', async () => {
-    await testSwapOperation(
-      6,
-      'buy 0.001 BNB with BINK',
-      {
-        fromToken: '0x5fdfafd107fc267bd6d6b1c08fcafb8d31394ba1',
-        toToken: '0xeeeeeeeeeeeeeeeeeeeeeeeeeeeeeeeeeeeeeeee',
-        amount: '0.001',
-        amountType: 'output',
-        network: 'bnb'
-      }
-    );
->>>>>>> 012283bc
+    await testSwapOperation(6, 'buy 0.001 BNB with BINK', {
+      fromToken: '0x5fdfafd107fc267bd6d6b1c08fcafb8d31394ba1',
+      toToken: '0xeeeeeeeeeeeeeeeeeeeeeeeeeeeeeeeeeeeeeeee',
+      amount: '0.001',
+      amountType: 'output',
+      network: 'bnb',
+    });
   }, 90000);
 
   // Test Case 7: Swap with slippage specified - Should succeed
   it('Test 7: Swap with slippage specified', async () => {
-    await testSwapOperation(
-      7,
-      'swap 0.001 SOL to USDC with 1% slippage',
-      {
-        fromToken: 'So11111111111111111111111111111111111111111',
-        toToken: 'EPjFWdd5AufqSSqeM2qN1xzybapC8G4wEGGkZwyTDt1v',
-        amount: '0.001',
-        amountType: 'input',
-        network: 'solana',
-        slippage: 1
-      }
-    );
-  }, 90000);
-
-<<<<<<< HEAD
-    const capturedArgs = toolCallback.getToolArgs();
-
-    expect(capturedArgs).toBeDefined();
-    expect(capturedArgs.fromToken).toBe('0xeeeeeeeeeeeeeeeeeeeeeeeeeeeeeeeeeeeeeeee');
-    expect(capturedArgs.toToken).toBe('0x55d398326f99059ff775485246999027b3197955');
-    expect(capturedArgs.amountType).toBe('input');
-    expect(capturedArgs.network).toBe('bnb');
-    expect(capturedArgs.provider).toBe('pancakeswap');
-    expect(capturedArgs.limitPrice).toBe(0);
-=======
+    await testSwapOperation(7, 'swap 0.001 SOL to USDC with 1% slippage', {
+      fromToken: 'So11111111111111111111111111111111111111111',
+      toToken: 'EPjFWdd5AufqSSqeM2qN1xzybapC8G4wEGGkZwyTDt1v',
+      amount: '0.001',
+      amountType: 'input',
+      network: 'solana',
+      slippage: 1,
+    });
+  }, 90000);
+
   // Test Case 8: Invalid token symbol - Pass if asks with appropriate keywords
   it('Test 8: Swap with invalid token symbol', async () => {
     await testSwapOperation(
@@ -767,22 +622,10 @@
         // Correct parameters will depend on how the AI model responds
         // No need to fill in all parameters here
       },
-      ['invalid token', 'token not found', 'unknown token'] // Expected error keywords
+      ['invalid token', 'token not found', 'unknown token'], // Expected error keywords
     );
->>>>>>> 012283bc
-  }, 90000);
-
-<<<<<<< HEAD
-    const capturedArgs = toolCallback.getToolArgs();
-    expect(capturedArgs).toBeDefined();
-    expect(capturedArgs.fromToken).toBe('0x5fdfafd107fc267bd6d6b1c08fcafb8d31394ba1');
-    expect(capturedArgs.toToken).toBe('0x0e09fabb73bd3ade0a17ecc321fd13a19e81ce82');
-    expect(capturedArgs.amount).toBe('1');
-    expect(capturedArgs.amountType).toBe('input');
-    expect(capturedArgs.network).toBe('bnb');
-    capturedArgs.provider ? expect(capturedArgs.provider).toBe('pancakeswap') : '';
-    expect(capturedArgs.limitPrice).toBe(10);
-=======
+  }, 90000);
+
   // Test Case 9: Invalid amount (too large) - Pass if asks with appropriate keywords
   it('Test 9: Swap with unreasonably large amount', async () => {
     await testSwapOperation(
@@ -793,61 +636,36 @@
         toToken: 'EPjFWdd5AufqSSqeM2qN1xzybapC8G4wEGGkZwyTDt1v',
         amount: '999999',
         amountType: 'input',
-        network: 'solana'
-      },
-      ['insufficient balance', 'not enough', 'balance too low', 'not sufficient'] // Expected error keywords
+        network: 'solana',
+      },
+      ['insufficient balance', 'not enough', 'balance too low', 'not sufficient'], // Expected error keywords
     );
->>>>>>> 012283bc
   }, 90000);
 
   // Test Case 10: Complex natural language query - Should succeed
   it('Test 10: Swap with complex natural language', async () => {
-    await testSwapOperation(
-      10,
-      'I would like to exchange 0.001 SOL for some USDC tokens please',
-      {
-        fromToken: 'So11111111111111111111111111111111111111111',
-        toToken: 'EPjFWdd5AufqSSqeM2qN1xzybapC8G4wEGGkZwyTDt1v',
-        amount: '0.001',
-        amountType: 'input',
-        network: 'solana'
-      }
-    );
-  }, 90000);
-
-<<<<<<< HEAD
-    const capturedArgs = toolCallback.getToolArgs();
-
-    expect(capturedArgs).not.toBeNull();
-    let checkFromToken = false;
-
-    capturedArgs.fromToken == 'So11111111111111111111111111111111111111111' ||
-    capturedArgs.fromToken == 'So11111111111111111111111111111111111111112'
-      ? (checkFromToken = true)
-      : (checkFromToken = false);
-
-    expect(checkFromToken).toBe(true);
-    expect(capturedArgs.toToken).toBe('EPjFWdd5AufqSSqeM2qN1xzybapC8G4wEGGkZwyTDt1v');
-    expect(capturedArgs.amount).toBe('0.001');
-    expect(capturedArgs.amountType).toBe('input');
-    expect(capturedArgs.network).toBe('solana');
-    expect(capturedArgs.provider).toBe('jupiter');
-    expect(capturedArgs.limitPrice).toBe(200);
-=======
+    await testSwapOperation(10, 'I would like to exchange 0.001 SOL for some USDC tokens please', {
+      fromToken: 'So11111111111111111111111111111111111111111',
+      toToken: 'EPjFWdd5AufqSSqeM2qN1xzybapC8G4wEGGkZwyTDt1v',
+      amount: '0.001',
+      amountType: 'input',
+      network: 'solana',
+    });
+  }, 90000);
+
   // Test Case 11: Small amount - Pass if asks with appropriate keywords
   it('Test 11: Swap with amount too small', async () => {
     await testSwapOperation(
       11,
       'swap 0.0000001 SOL to USDC',
       {
-        fromToken: 'So11111111111111111111111111111111111111111', 
+        fromToken: 'So11111111111111111111111111111111111111111',
         toToken: 'EPjFWdd5AufqSSqeM2qN1xzybapC8G4wEGGkZwyTDt1v',
         amount: '0.0000001',
         amountType: 'input',
-        network: 'solana'
-      },
-      ['amount too small', 'minimum amount', 'too small'] // Expected error keywords
+        network: 'solana',
+      },
+      ['amount too small', 'minimum amount', 'too small'], // Expected error keywords
     );
->>>>>>> 012283bc
   }, 90000);
 });