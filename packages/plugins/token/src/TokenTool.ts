--- conflicted
+++ resolved
@@ -425,10 +425,6 @@
               tokenInfo = await provider.getTokenInfo({ query, network, includePrice });
               console.log(`✅ Found token info from ${preferredProvider}`);
             } catch (error: any) {
-<<<<<<< HEAD
-              console.error(`❌ Provider ${preferredProvider} error: ${error}`);
-              throw error;
-=======
               console.error(`❌ Provider ${preferredProvider} could not find token "${query}"`);
               throw this.createError(
                 ErrorStep.TOKEN_NOT_FOUND,
@@ -440,7 +436,6 @@
                   error: error instanceof Error ? error.message : String(error),
                 },
               );
->>>>>>> 18b4fcf2
             }
 
             // STEP 4: Handle price retrieval if needed
@@ -483,10 +478,6 @@
               });
               console.log(`✅ Found token info for ${query}`);
             } catch (error: any) {
-<<<<<<< HEAD
-              console.error(`❌ Token tool error: ${error}`);
-              throw error;
-=======
               console.error(`❌ Could not find token "${query}" on network ${network}`);
               throw this.createError(
                 ErrorStep.TOKEN_NOT_FOUND,
@@ -498,7 +489,6 @@
                   error: error instanceof Error ? error.message : String(error),
                 },
               );
->>>>>>> 18b4fcf2
             }
           }
 
