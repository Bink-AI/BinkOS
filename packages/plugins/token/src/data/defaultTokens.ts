--- conflicted
+++ resolved
@@ -12,11 +12,7 @@
       name: 'Binance Coin',
       decimals: 18,
       network: NetworkName.BNB,
-<<<<<<< HEAD
-      // logoURI: 'https://tokens.pancakeswap.finance/images/symbol/bnb.png',
-=======
       //logoURI: 'https://tokens.pancakeswap.finance/images/symbol/bnb.png',
->>>>>>> 92e73791
       verified: true,
     },
     '0x5fdfafd107fc267bd6d6b1c08fcafb8d31394ba1': {
@@ -25,13 +21,8 @@
       name: 'Bink AI',
       decimals: 18,
       network: NetworkName.BNB,
-<<<<<<< HEAD
       // logoURI:
       // 'https://tokens.pancakeswap.finance/images/0x5fdfaFd107Fc267bD6d6B1C08fcafb8d31394ba1.png',
-=======
-      //logoURI:
-      //  'https://tokens.pancakeswap.finance/images/0x5fdfaFd107Fc267bD6d6B1C08fcafb8d31394ba1.png',
->>>>>>> 92e73791
       verified: true,
     },
     // BUSD
@@ -41,11 +32,7 @@
       name: 'Binance USD',
       decimals: 18,
       network: NetworkName.BNB,
-<<<<<<< HEAD
-      // logoURI: 'https://tokens.pancakeswap.finance/images/symbol/busd.png',
-=======
       //logoURI: 'https://tokens.pancakeswap.finance/images/symbol/busd.png',
->>>>>>> 92e73791
       verified: true,
     },
     // USDT
@@ -55,11 +42,7 @@
       name: 'Tether USD',
       decimals: 18,
       network: NetworkName.BNB,
-<<<<<<< HEAD
       // logoURI: 'https://tokens.pancakeswap.finance/images/symbol/usdt.png',
-=======
-      //logoURI: 'https://tokens.pancakeswap.finance/images/symbol/usdt.png',
->>>>>>> 92e73791
       verified: true,
     },
     // CAKE
@@ -69,11 +52,7 @@
       name: 'PancakeSwap Token',
       decimals: 18,
       network: NetworkName.BNB,
-<<<<<<< HEAD
       // logoURI: 'https://tokens.pancakeswap.finance/images/symbol/cake.png',
-=======
-      //logoURI: 'https://tokens.pancakeswap.finance/images/symbol/cake.png',
->>>>>>> 92e73791
       verified: true,
     },
     // USDC
@@ -83,11 +62,7 @@
       name: 'USD Coin',
       decimals: 18,
       network: NetworkName.BNB,
-<<<<<<< HEAD
       // logoURI: 'https://tokens.pancakeswap.finance/images/symbol/usdc.png',
-=======
-      //logoURI: 'https://tokens.pancakeswap.finance/images/symbol/usdc.png',
->>>>>>> 92e73791
       verified: true,
     },
   },
@@ -101,11 +76,7 @@
       name: 'Ethereum',
       decimals: 18,
       network: NetworkName.ETHEREUM,
-<<<<<<< HEAD
       // logoURI: 'https://tokens.uniswap.org/images/ethereum.png',
-=======
-      //logoURI: 'https://tokens.uniswap.org/images/ethereum.png',
->>>>>>> 92e73791
       verified: true,
     },
     // USDT
@@ -115,11 +86,7 @@
       name: 'Tether USD',
       decimals: 6,
       network: NetworkName.ETHEREUM,
-<<<<<<< HEAD
       // logoURI: 'https://tokens.uniswap.org/images/usdt.png',
-=======
-      //logoURI: 'https://tokens.uniswap.org/images/usdt.png',
->>>>>>> 92e73791
       verified: true,
     },
     // USDC
@@ -128,12 +95,7 @@
       symbol: 'USDC',
       name: 'USD Coin',
       decimals: 6,
-      network: NetworkName.ETHEREUM,
-<<<<<<< HEAD
-      // logoURI: 'https://tokens.uniswap.org/images/usdc.png',
-=======
-      //logoURI: 'https://tokens.uniswap.org/images/usdc.png',
->>>>>>> 92e73791
+      network: NetworkName.ETHEREUM,      // logoURI: 'https://tokens.uniswap.org/images/usdc.png',
       verified: true,
     },
     // WBTC
@@ -143,11 +105,7 @@
       name: 'Wrapped BTC',
       decimals: 8,
       network: NetworkName.ETHEREUM,
-<<<<<<< HEAD
       // logoURI: 'https://tokens.uniswap.org/images/wbtc.png',
-=======
-      //logoURI: 'https://tokens.uniswap.org/images/wbtc.png',
->>>>>>> 92e73791
       verified: true,
     },
   },
@@ -161,13 +119,8 @@
       name: 'Solana',
       decimals: 9,
       network: NetworkName.SOLANA,
-<<<<<<< HEAD
       // logoURI:
       // 'https://raw.githubusercontent.com/solana-labs/token-list/main/assets/mainnet/So11111111111111111111111111111111111111111/logo.png',
-=======
-      //logoURI:
-      //  'https://raw.githubusercontent.com/solana-labs/token-list/main/assets/mainnet/So11111111111111111111111111111111111111111/logo.png',
->>>>>>> 92e73791
       verified: true,
     },
     // USDC
@@ -177,13 +130,8 @@
       name: 'USD Coin',
       decimals: 6,
       network: NetworkName.SOLANA,
-<<<<<<< HEAD
       // logoURI:
       // 'https://raw.githubusercontent.com/solana-labs/token-list/main/assets/mainnet/EPjFWdd5AufqSSqeM2qN1xzybapC8G4wEGGkZwyTDt1v/logo.png',
-=======
-      //logoURI:
-      //  'https://raw.githubusercontent.com/solana-labs/token-list/main/assets/mainnet/EPjFWdd5AufqSSqeM2qN1xzybapC8G4wEGGkZwyTDt1v/logo.png',
->>>>>>> 92e73791
       verified: true,
     },
     // USDT
@@ -193,13 +141,8 @@
       name: 'Tether USD',
       decimals: 6,
       network: NetworkName.SOLANA,
-<<<<<<< HEAD
       // logoURI:
       // 'https://raw.githubusercontent.com/solana-labs/token-list/main/assets/mainnet/Es9vMFrzaCERmJfrF4H2FYD4KCoNkY11McCe8BenwNYB/logo.png',
-=======
-      //logoURI:
-      //  'https://raw.githubusercontent.com/solana-labs/token-list/main/assets/mainnet/Es9vMFrzaCERmJfrF4H2FYD4KCoNkY11McCe8BenwNYB/logo.png',
->>>>>>> 92e73791
       verified: true,
     },
     // Bonk
@@ -209,13 +152,8 @@
       name: 'Bonk',
       decimals: 5,
       network: NetworkName.SOLANA,
-<<<<<<< HEAD
       // logoURI:
       // 'https://raw.githubusercontent.com/solana-labs/token-list/main/assets/mainnet/DezXAZ8z7PnrnRJjz3wXBoRgixCa6xjnB7YaB1pPB263/logo.png',
-=======
-      //logoURI:
-      //  'https://raw.githubusercontent.com/solana-labs/token-list/main/assets/mainnet/DezXAZ8z7PnrnRJjz3wXBoRgixCa6xjnB7YaB1pPB263/logo.png',
->>>>>>> 92e73791
       verified: true,
     },
     // Raydium
@@ -225,13 +163,8 @@
       name: 'Raydium',
       decimals: 6,
       network: NetworkName.SOLANA,
-<<<<<<< HEAD
       // logoURI:
       // 'https://raw.githubusercontent.com/solana-labs/token-list/main/assets/mainnet/4k3Dyjzvzp8eMZWUXbBCjEvwSkkk59S5iCNLY3QrkX6R/logo.png',
-=======
-      //logoURI:
-      //  'https://raw.githubusercontent.com/solana-labs/token-list/main/assets/mainnet/4k3Dyjzvzp8eMZWUXbBCjEvwSkkk59S5iCNLY3QrkX6R/logo.png',
->>>>>>> 92e73791
       verified: true,
     },
     // Jupiter
@@ -241,13 +174,8 @@
       name: 'Jupiter',
       decimals: 6,
       network: NetworkName.SOLANA,
-<<<<<<< HEAD
       // logoURI:
       // 'https://tokens.debridge.finance/Logo/7565164/JUPyiwrYJFskUPiHa7hkeR8VUtAeFoSYbKedZNsDvCN/small/token-logo.png',
-=======
-      //logoURI:
-      //  'https://tokens.debridge.finance/Logo/7565164/JUPyiwrYJFskUPiHa7hkeR8VUtAeFoSYbKedZNsDvCN/small/token-logo.png',
->>>>>>> 92e73791
       verified: true,
     },
     // TRUMP
@@ -257,13 +185,8 @@
       name: 'Official Trump',
       decimals: 6,
       network: NetworkName.SOLANA,
-<<<<<<< HEAD
       // logoURI:
       // 'https://tokens.debridge.finance/Logo/7565164/6p6xgHyF7AeE6TZkSmFsko444wqoP15icUSqi2jfGiPN/small/token-logo.png',
-=======
-      //logoURI:
-      //  'https://tokens.debridge.finance/Logo/7565164/6p6xgHyF7AeE6TZkSmFsko444wqoP15icUSqi2jfGiPN/small/token-logo.png',
->>>>>>> 92e73791
       verified: true,
     },
   },
