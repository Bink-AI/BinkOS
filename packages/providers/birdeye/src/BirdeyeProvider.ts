--- conflicted
+++ resolved
@@ -146,17 +146,10 @@
       price: {
         usd: tokenData?.price,
       },
-<<<<<<< HEAD
       marketCap: tokenData.market_cap || undefined,
       volume24h: tokenData.volume_24h_usd,
       priceChange24h: tokenData.price_change_24h_percent,
       // logoURI: tokenData.logo_uri,
-=======
-      marketCap: tokenData?.market_cap || undefined,
-      volume24h: tokenData?.volume_24h_usd,
-      priceChange24h: tokenData?.price_change_24h_percent,
-      //logoURI: tokenData?.logo_uri || '',
->>>>>>> 92e73791
       verified: true,
 
       buyTax: dataSecurity.buyTax ?? '0',
@@ -193,7 +186,6 @@
       price: {
         usd: data?.price,
       },
-<<<<<<< HEAD
       marketCap: data.marketCap ?? data.mc,
       volume24h: data.v24hUSD,
       priceChange24h: data.priceChange24hPercent,
@@ -212,16 +204,6 @@
       freezeAuthority: dataSecurity.freezeAuthority ?? null,
       transferFeeEnable: dataSecurity.transferFeeEnable ?? null,
       top10HolderBalance: dataSecurity.top10HolderBalance ?? 0,
-=======
-      marketCap: data?.marketCap ?? data?.mc,
-      volume24h: data?.v24hUSD,
-      priceChange24h: data?.priceChange24hPercent,
-      //logoURI: data?.logoURI || '',
-      verified: true, // Token overview endpoint returns verified tokens
-      top10HolderBalance: dataSecurity?.top10HolderBalance ?? 0,
-      freezeAuthority: dataSecurity?.freezeAuthority ?? '',
-      freezeable: dataSecurity?.freezeable ?? false,
->>>>>>> 92e73791
       nonTransferable: dataSecurity.nonTransferable ?? false,
       lockInfo: dataSecurity.lockInfo ?? null,
     };
