import { ISwapProvider, SwapQuote, SwapParams } from '@binkai/swap-plugin';
<<<<<<< HEAD
import { BaseSwapProvider } from '@binkai/swap-plugin';
=======
import { BaseSwapProvider, NetworkProvider } from '@binkai/swap-plugin';
>>>>>>> 10ff907e
import {
  ChainId,
  Token as PancakeToken,
  CurrencyAmount,
  TradeType,
  Percent,
  Currency,
  Native,
} from '@pancakeswap/sdk';
import { EVM_NATIVE_TOKEN_ADDRESS, NetworkName, Token } from '@binkai/core';
import { ethers, Contract, Interface, Provider } from 'ethers';
import { createPublicClient, http, PublicClient } from 'viem';
import { bsc } from 'viem/chains';
import { SMART_ROUTER_ADDRESSES, SwapRouter, V4Router } from '@pancakeswap/smart-router';

<<<<<<< HEAD
export interface SwapTransaction {
  to: string;
  data: string;
  value: string;
  gasLimit: string;
}

=======
>>>>>>> 10ff907e
export class PancakeSwapProvider extends BaseSwapProvider {
  private viemClient: PublicClient;
  private chainId: ChainId;
  protected GAS_BUFFER: bigint = ethers.parseEther('0.0003');

  constructor(provider: Provider, chainId: ChainId = ChainId.BSC) {
<<<<<<< HEAD
    super(provider);
=======
    // Create a Map with BNB network and the provider
    const providerMap = new Map<NetworkName, NetworkProvider>();
    providerMap.set(NetworkName.BNB, provider);

    super(providerMap);
>>>>>>> 10ff907e
    this.chainId = chainId;

    // Initialize viem client
    this.viemClient = createPublicClient({
      chain: bsc,
      transport: http('https://bsc-dataseed1.binance.org'),
      batch: {
        multicall: {
          batchSize: 1024 * 200,
        },
      },
    });
  }

  getName(): string {
    return 'pancakeswap';
  }

  getSupportedNetworks(): NetworkName[] {
    return [NetworkName.BNB];
  }

  // Keep this for backward compatibility
  getSupportedChains(): string[] {
    return ['bnb'];
  }

  protected isNativeToken(tokenAddress: string): boolean {
    return tokenAddress.toLowerCase() === EVM_NATIVE_TOKEN_ADDRESS.toLowerCase();
  }

<<<<<<< HEAD
  protected async getToken(tokenAddress: string): Promise<Token> {
    const token = await super.getToken(tokenAddress);
    return new Token(this.chainId, token.address, token.decimals, token.symbol);
=======
  protected async getToken(tokenAddress: string, network: NetworkName): Promise<PancakeToken> {
    const token = await super.getToken(tokenAddress, network);
    return new PancakeToken(
      this.chainId,
      tokenAddress as `0x${string}`,
      token.decimals,
      token.symbol,
    );
>>>>>>> 10ff907e
  }

  private async getCandidatePools(tokenIn: Currency, tokenOut: Currency) {
    try {
      const v3Pools = await V4Router.getV3CandidatePools({
        clientProvider: () => this.viemClient,
        currencyA: tokenIn,
        currencyB: tokenOut,
      });
      return v3Pools;
    } catch (error) {
      console.warn('Failed to fetch V3 pools:', error);
      throw new Error('No liquidity pools found for the token pair');
    }
  }

  async getQuote(params: SwapParams, userAddress: string): Promise<SwapQuote> {
    try {
      if (params.fromToken === Native.onChain(this.chainId).wrapped.address) {
        params.fromToken = EVM_NATIVE_TOKEN_ADDRESS;
      }

      if (params.toToken === Native.onChain(this.chainId).wrapped.address) {
        params.toToken = EVM_NATIVE_TOKEN_ADDRESS;
      }

      const [tokenIn, tokenOut] = await Promise.all([
        params.fromToken.toLowerCase() === EVM_NATIVE_TOKEN_ADDRESS.toLowerCase()
          ? Native.onChain(this.chainId)
          : this.getToken(params.fromToken, params.network),
        params.toToken.toLowerCase() === EVM_NATIVE_TOKEN_ADDRESS.toLowerCase()
          ? Native.onChain(this.chainId)
          : this.getToken(params.toToken, params.network),
      ]);

      // If input token is native token and it's an exact input swap
      let adjustedAmount = params.amount;
      if (params.type === 'input' && this.isNativeToken(params.fromToken)) {
        adjustedAmount = await this.adjustNativeTokenAmount(
          params.amount,
          tokenIn.decimals,
          userAddress,
<<<<<<< HEAD
=======
          params.network,
>>>>>>> 10ff907e
        );
      }

      // Create currency amounts
      const amountIn =
        params.type === 'input'
          ? CurrencyAmount.fromRawAmount(
              tokenIn,
              ethers.parseUnits(adjustedAmount, tokenIn.decimals).toString(),
            )
          : undefined;
      const amountOut =
        params.type === 'output'
          ? CurrencyAmount.fromRawAmount(
              tokenOut,
              ethers.parseUnits(params.amount, tokenOut.decimals).toString(),
            )
          : undefined;

      // Get candidate pools
      const pools = await this.getCandidatePools(tokenIn, tokenOut);

      console.log('🤖 Pools:', pools.length);

      // Get the best trade using V4Router
      const trade =
        params.type === 'input' && amountIn
          ? await V4Router.getBestTrade(amountIn, tokenOut, TradeType.EXACT_INPUT, {
              gasPriceWei: () => this.viemClient.getGasPrice(),
              candidatePools: pools,
            })
          : amountOut
            ? await V4Router.getBestTrade(amountOut, tokenIn, TradeType.EXACT_OUTPUT, {
                gasPriceWei: () => this.viemClient.getGasPrice(),
                candidatePools: pools,
              })
            : null;

      if (!trade) {
        throw new Error('No route found');
      }

      // Calculate output amounts based on trade type
      const { inputAmount, outputAmount } = trade;

      // Generate a unique quote ID
      const quoteId = ethers.hexlify(ethers.randomBytes(32));

      const { value, calldata } = SwapRouter.swapCallParameters(trade as any, {
        recipient: userAddress as `0x${string}`,
        slippageTolerance: new Percent(Math.floor(params.slippage * 100), 10000),
      });

<<<<<<< HEAD
=======
      // Create token objects that match the expected Token type
      const fromTokenObj: Token = {
        address: params.fromToken as `0x${string}`,
        decimals: tokenIn.decimals,
        symbol: tokenIn.symbol,
      };

      if (params.fromToken === EVM_NATIVE_TOKEN_ADDRESS) {
        fromTokenObj.address = '0xeeeeeeeeeeeeeeeeeeeeeeeeeeeeeeeeeeeeeeee';
        fromTokenObj.symbol = 'BNB';
      }

      const toTokenObj: Token = {
        address: params.toToken as `0x${string}`,
        decimals: tokenOut.decimals,
        symbol: tokenOut.symbol,
      };

      if (params.toToken === EVM_NATIVE_TOKEN_ADDRESS) {
        toTokenObj.address = '0xeeeeeeeeeeeeeeeeeeeeeeeeeeeeeeeeeeeeeeee';
        toTokenObj.symbol = 'BNB';
      }

>>>>>>> 10ff907e
      const quote: SwapQuote = {
        quoteId,
        fromToken: fromTokenObj,
        toToken: toTokenObj,
        fromAmount:
          params.type === 'input'
            ? adjustedAmount
            : ethers.formatUnits(inputAmount.quotient.toString(), tokenIn.decimals),
        toAmount:
          params.type === 'output'
            ? params.amount
            : ethers.formatUnits(outputAmount.quotient.toString(), tokenOut.decimals),
        priceImpact: Number((trade as any).priceImpact?.toSignificant(2) || 0),
        route: trade.routes.map(route => (route as any).path[0].address),
        estimatedGas: '350000', // TODO: get gas limit from trade
        type: params.type,
        slippage: params.slippage,
<<<<<<< HEAD
=======
        network: params.network,
>>>>>>> 10ff907e
        tx: {
          to: SMART_ROUTER_ADDRESSES[this.chainId as keyof typeof SMART_ROUTER_ADDRESSES],
          data: calldata,
          value: value.toString(),
<<<<<<< HEAD
          gasLimit: '350000', // TODO: get gas limit from trade
=======
          network: params.network,
>>>>>>> 10ff907e
        },
      };

      // Store the quote and trade for later use
      this.storeQuote(quote, { trade });

      return quote;
    } catch (error: unknown) {
      console.error('Error getting quote:', error);
      throw new Error(
        `Failed to get quote: ${error instanceof Error ? error.message : 'Unknown error'}`,
      );
    }
  }
}<|MERGE_RESOLUTION|>--- conflicted
+++ resolved
@@ -1,9 +1,5 @@
 import { ISwapProvider, SwapQuote, SwapParams } from '@binkai/swap-plugin';
-<<<<<<< HEAD
-import { BaseSwapProvider } from '@binkai/swap-plugin';
-=======
 import { BaseSwapProvider, NetworkProvider } from '@binkai/swap-plugin';
->>>>>>> 10ff907e
 import {
   ChainId,
   Token as PancakeToken,
@@ -19,31 +15,17 @@
 import { bsc } from 'viem/chains';
 import { SMART_ROUTER_ADDRESSES, SwapRouter, V4Router } from '@pancakeswap/smart-router';
 
-<<<<<<< HEAD
-export interface SwapTransaction {
-  to: string;
-  data: string;
-  value: string;
-  gasLimit: string;
-}
-
-=======
->>>>>>> 10ff907e
 export class PancakeSwapProvider extends BaseSwapProvider {
   private viemClient: PublicClient;
   private chainId: ChainId;
   protected GAS_BUFFER: bigint = ethers.parseEther('0.0003');
 
   constructor(provider: Provider, chainId: ChainId = ChainId.BSC) {
-<<<<<<< HEAD
-    super(provider);
-=======
     // Create a Map with BNB network and the provider
     const providerMap = new Map<NetworkName, NetworkProvider>();
     providerMap.set(NetworkName.BNB, provider);
 
     super(providerMap);
->>>>>>> 10ff907e
     this.chainId = chainId;
 
     // Initialize viem client
@@ -75,11 +57,6 @@
     return tokenAddress.toLowerCase() === EVM_NATIVE_TOKEN_ADDRESS.toLowerCase();
   }
 
-<<<<<<< HEAD
-  protected async getToken(tokenAddress: string): Promise<Token> {
-    const token = await super.getToken(tokenAddress);
-    return new Token(this.chainId, token.address, token.decimals, token.symbol);
-=======
   protected async getToken(tokenAddress: string, network: NetworkName): Promise<PancakeToken> {
     const token = await super.getToken(tokenAddress, network);
     return new PancakeToken(
@@ -88,7 +65,6 @@
       token.decimals,
       token.symbol,
     );
->>>>>>> 10ff907e
   }
 
   private async getCandidatePools(tokenIn: Currency, tokenOut: Currency) {
@@ -131,10 +107,7 @@
           params.amount,
           tokenIn.decimals,
           userAddress,
-<<<<<<< HEAD
-=======
           params.network,
->>>>>>> 10ff907e
         );
       }
 
@@ -188,8 +161,6 @@
         slippageTolerance: new Percent(Math.floor(params.slippage * 100), 10000),
       });
 
-<<<<<<< HEAD
-=======
       // Create token objects that match the expected Token type
       const fromTokenObj: Token = {
         address: params.fromToken as `0x${string}`,
@@ -213,7 +184,6 @@
         toTokenObj.symbol = 'BNB';
       }
 
->>>>>>> 10ff907e
       const quote: SwapQuote = {
         quoteId,
         fromToken: fromTokenObj,
@@ -231,19 +201,12 @@
         estimatedGas: '350000', // TODO: get gas limit from trade
         type: params.type,
         slippage: params.slippage,
-<<<<<<< HEAD
-=======
         network: params.network,
->>>>>>> 10ff907e
         tx: {
           to: SMART_ROUTER_ADDRESSES[this.chainId as keyof typeof SMART_ROUTER_ADDRESSES],
           data: calldata,
           value: value.toString(),
-<<<<<<< HEAD
-          gasLimit: '350000', // TODO: get gas limit from trade
-=======
           network: params.network,
->>>>>>> 10ff907e
         },
       };
 
