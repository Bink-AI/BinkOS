{
  "name": "@binkai/rpc-provider",
<<<<<<< HEAD
  "version": "0.2.1-alpha.2",
=======
  "version": "0.1.12-alpha.4",
>>>>>>> d208f21a
  "main": "dist/index.js",
  "types": "dist/index.d.ts",
  "license": "MIT",
  "files": [
    "dist",
    "README.md",
    "LICENSE"
  ],
  "publishConfig": {
    "access": "public"
  },
  "scripts": {
    "build": "tsc",
    "test": "jest",
    "clean": "rimraf dist"
  },
  "dependencies": {
    "@binkai/core": "workspace:*",
    "@binkai/wallet-plugin": "workspace:*",
    "ethers": "^6.0.0"
  },
  "devDependencies": {
    "@types/jest": "^29.0.0",
    "@types/node": "^20.0.0",
    "jest": "^29.0.0",
    "rimraf": "^5.0.0",
    "typescript": "^5.0.0"
  },
  "repository": {
    "type": "git",
    "url": "https://github.com/Bink-AI/BinkOS"
  },
  "homepage": "https://bink.ai/"
}<|MERGE_RESOLUTION|>--- conflicted
+++ resolved
@@ -1,10 +1,6 @@
 {
   "name": "@binkai/rpc-provider",
-<<<<<<< HEAD
-  "version": "0.2.1-alpha.2",
-=======
   "version": "0.1.12-alpha.4",
->>>>>>> d208f21a
   "main": "dist/index.js",
   "types": "dist/index.d.ts",
   "license": "MIT",
