--- conflicted
+++ resolved
@@ -165,10 +165,10 @@
         version: 10.0.0
       jest:
         specifier: ^29.0.0
-        version: 29.7.0(@types/node@22.7.5)(ts-node@10.9.2(@types/node@22.7.5)(typescript@5.7.3))
+        version: 29.7.0(@types/node@20.17.14)(ts-node@10.9.2(@types/node@20.17.14)(typescript@5.7.3))
       ts-jest:
         specifier: ^29.2.5
-        version: 29.2.5(@babel/core@7.26.0)(@jest/transform@29.7.0)(@jest/types@29.6.3)(babel-jest@29.7.0(@babel/core@7.26.0))(esbuild@0.24.2)(jest@29.7.0(@types/node@22.7.5)(ts-node@10.9.2(@types/node@22.7.5)(typescript@5.7.3)))(typescript@5.7.3)
+        version: 29.2.5(@babel/core@7.26.0)(@jest/transform@29.7.0)(@jest/types@29.6.3)(babel-jest@29.7.0(@babel/core@7.26.0))(esbuild@0.24.2)(jest@29.7.0(@types/node@20.17.14)(ts-node@10.9.2(@types/node@20.17.14)(typescript@5.7.3)))(typescript@5.7.3)
       tsup:
         specifier: 8.3.5
         version: 8.3.5(jiti@2.4.2)(typescript@5.7.3)(yaml@2.7.0)
@@ -207,17 +207,10 @@
         version: 6.13.5(bufferutil@4.0.9)(utf-8-validate@5.0.10)
       langchain:
         specifier: ^0.3.12
-<<<<<<< HEAD
         version: 0.3.12(@langchain/core@0.3.42(openai@4.87.3(encoding@0.1.13)(ws@8.18.0(bufferutil@4.0.9)(utf-8-validate@5.0.10))(zod@3.24.1)))(axios@1.7.9)(encoding@0.1.13)(handlebars@4.7.8)(openai@4.87.3(encoding@0.1.13)(ws@8.18.0(bufferutil@4.0.9)(utf-8-validate@5.0.10))(zod@3.24.1))(ws@8.18.0(bufferutil@4.0.9)(utf-8-validate@5.0.10))
       lodash:
         specifier: ^4.17.21
         version: 4.17.21
-=======
-        version: 0.3.12(@langchain/core@0.3.32(openai@4.79.3(encoding@0.1.13)(ws@8.18.0(bufferutil@4.0.9)(utf-8-validate@5.0.10))(zod@3.24.1)))(axios@1.7.9)(encoding@0.1.13)(handlebars@4.7.8)(openai@4.79.3(encoding@0.1.13)(ws@8.18.0(bufferutil@4.0.9)(utf-8-validate@5.0.10))(zod@3.24.1))(ws@8.18.0(bufferutil@4.0.9)(utf-8-validate@5.0.10))
-      socket.io:
-        specifier: ^4.8.1
-        version: 4.8.1(bufferutil@4.0.9)(utf-8-validate@5.0.10)
->>>>>>> 21d8976d
       tweetnacl:
         specifier: ^1.0.3
         version: 1.0.3
@@ -251,7 +244,7 @@
         version: 29.7.0(@types/node@20.17.14)(ts-node@10.9.2(@types/node@20.17.14)(typescript@5.7.3))
       ts-jest:
         specifier: ^29.1.1
-        version: 29.2.5(@babel/core@7.26.0)(@jest/transform@29.7.0)(@jest/types@29.6.3)(babel-jest@29.7.0(@babel/core@7.26.0))(jest@29.7.0(@types/node@20.17.14)(ts-node@10.9.2(@types/node@20.17.14)(typescript@5.7.3)))(typescript@5.7.3)
+        version: 29.2.5(@babel/core@7.26.0)(@jest/transform@29.7.0)(@jest/types@29.6.3)(babel-jest@29.7.0(@babel/core@7.26.0))(esbuild@0.24.2)(jest@29.7.0(@types/node@20.17.14)(ts-node@10.9.2(@types/node@20.17.14)(typescript@5.7.3)))(typescript@5.7.3)
       typescript:
         specifier: ^5.7.3
         version: 5.7.3
@@ -7522,41 +7515,6 @@
       - supports-color
       - ts-node
 
-  '@jest/core@29.7.0(ts-node@10.9.2(@types/node@22.7.5)(typescript@5.7.3))':
-    dependencies:
-      '@jest/console': 29.7.0
-      '@jest/reporters': 29.7.0
-      '@jest/test-result': 29.7.0
-      '@jest/transform': 29.7.0
-      '@jest/types': 29.6.3
-      '@types/node': 20.17.14
-      ansi-escapes: 4.3.2
-      chalk: 4.1.2
-      ci-info: 3.9.0
-      exit: 0.1.2
-      graceful-fs: 4.2.11
-      jest-changed-files: 29.7.0
-      jest-config: 29.7.0(@types/node@20.17.14)(ts-node@10.9.2(@types/node@22.7.5)(typescript@5.7.3))
-      jest-haste-map: 29.7.0
-      jest-message-util: 29.7.0
-      jest-regex-util: 29.6.3
-      jest-resolve: 29.7.0
-      jest-resolve-dependencies: 29.7.0
-      jest-runner: 29.7.0
-      jest-runtime: 29.7.0
-      jest-snapshot: 29.7.0
-      jest-util: 29.7.0
-      jest-validate: 29.7.0
-      jest-watcher: 29.7.0
-      micromatch: 4.0.8
-      pretty-format: 29.7.0
-      slash: 3.0.0
-      strip-ansi: 6.0.1
-    transitivePeerDependencies:
-      - babel-plugin-macros
-      - supports-color
-      - ts-node
-
   '@jest/environment@29.7.0':
     dependencies:
       '@jest/fake-timers': 29.7.0
@@ -10042,21 +10000,6 @@
       - supports-color
       - ts-node
 
-  create-jest@29.7.0(@types/node@22.7.5)(ts-node@10.9.2(@types/node@22.7.5)(typescript@5.7.3)):
-    dependencies:
-      '@jest/types': 29.6.3
-      chalk: 4.1.2
-      exit: 0.1.2
-      graceful-fs: 4.2.11
-      jest-config: 29.7.0(@types/node@22.7.5)(ts-node@10.9.2(@types/node@22.7.5)(typescript@5.7.3))
-      jest-util: 29.7.0
-      prompts: 2.4.2
-    transitivePeerDependencies:
-      - '@types/node'
-      - babel-plugin-macros
-      - supports-color
-      - ts-node
-
   create-require@1.1.1: {}
 
   cross-fetch@3.2.0(encoding@0.1.13):
@@ -11080,25 +11023,6 @@
       - supports-color
       - ts-node
 
-  jest-cli@29.7.0(@types/node@22.7.5)(ts-node@10.9.2(@types/node@22.7.5)(typescript@5.7.3)):
-    dependencies:
-      '@jest/core': 29.7.0(ts-node@10.9.2(@types/node@22.7.5)(typescript@5.7.3))
-      '@jest/test-result': 29.7.0
-      '@jest/types': 29.6.3
-      chalk: 4.1.2
-      create-jest: 29.7.0(@types/node@22.7.5)(ts-node@10.9.2(@types/node@22.7.5)(typescript@5.7.3))
-      exit: 0.1.2
-      import-local: 3.1.0
-      jest-config: 29.7.0(@types/node@22.7.5)(ts-node@10.9.2(@types/node@22.7.5)(typescript@5.7.3))
-      jest-util: 29.7.0
-      jest-validate: 29.7.0
-      yargs: 17.7.2
-    transitivePeerDependencies:
-      - '@types/node'
-      - babel-plugin-macros
-      - supports-color
-      - ts-node
-
   jest-config@29.7.0(@types/node@20.17.14)(ts-node@10.9.2(@types/node@20.17.14)(typescript@5.7.3)):
     dependencies:
       '@babel/core': 7.26.0
@@ -11130,68 +11054,6 @@
       - babel-plugin-macros
       - supports-color
 
-  jest-config@29.7.0(@types/node@20.17.14)(ts-node@10.9.2(@types/node@22.7.5)(typescript@5.7.3)):
-    dependencies:
-      '@babel/core': 7.26.0
-      '@jest/test-sequencer': 29.7.0
-      '@jest/types': 29.6.3
-      babel-jest: 29.7.0(@babel/core@7.26.0)
-      chalk: 4.1.2
-      ci-info: 3.9.0
-      deepmerge: 4.3.1
-      glob: 7.2.3
-      graceful-fs: 4.2.11
-      jest-circus: 29.7.0
-      jest-environment-node: 29.7.0
-      jest-get-type: 29.6.3
-      jest-regex-util: 29.6.3
-      jest-resolve: 29.7.0
-      jest-runner: 29.7.0
-      jest-util: 29.7.0
-      jest-validate: 29.7.0
-      micromatch: 4.0.8
-      parse-json: 5.2.0
-      pretty-format: 29.7.0
-      slash: 3.0.0
-      strip-json-comments: 3.1.1
-    optionalDependencies:
-      '@types/node': 20.17.14
-      ts-node: 10.9.2(@types/node@22.7.5)(typescript@5.7.3)
-    transitivePeerDependencies:
-      - babel-plugin-macros
-      - supports-color
-
-  jest-config@29.7.0(@types/node@22.7.5)(ts-node@10.9.2(@types/node@22.7.5)(typescript@5.7.3)):
-    dependencies:
-      '@babel/core': 7.26.0
-      '@jest/test-sequencer': 29.7.0
-      '@jest/types': 29.6.3
-      babel-jest: 29.7.0(@babel/core@7.26.0)
-      chalk: 4.1.2
-      ci-info: 3.9.0
-      deepmerge: 4.3.1
-      glob: 7.2.3
-      graceful-fs: 4.2.11
-      jest-circus: 29.7.0
-      jest-environment-node: 29.7.0
-      jest-get-type: 29.6.3
-      jest-regex-util: 29.6.3
-      jest-resolve: 29.7.0
-      jest-runner: 29.7.0
-      jest-util: 29.7.0
-      jest-validate: 29.7.0
-      micromatch: 4.0.8
-      parse-json: 5.2.0
-      pretty-format: 29.7.0
-      slash: 3.0.0
-      strip-json-comments: 3.1.1
-    optionalDependencies:
-      '@types/node': 22.7.5
-      ts-node: 10.9.2(@types/node@22.7.5)(typescript@5.7.3)
-    transitivePeerDependencies:
-      - babel-plugin-macros
-      - supports-color
-
   jest-diff@29.7.0:
     dependencies:
       chalk: 4.1.2
@@ -11413,18 +11275,6 @@
       '@jest/types': 29.6.3
       import-local: 3.1.0
       jest-cli: 29.7.0(@types/node@20.17.14)(ts-node@10.9.2(@types/node@20.17.14)(typescript@5.7.3))
-    transitivePeerDependencies:
-      - '@types/node'
-      - babel-plugin-macros
-      - supports-color
-      - ts-node
-
-  jest@29.7.0(@types/node@22.7.5)(ts-node@10.9.2(@types/node@22.7.5)(typescript@5.7.3)):
-    dependencies:
-      '@jest/core': 29.7.0(ts-node@10.9.2(@types/node@22.7.5)(typescript@5.7.3))
-      '@jest/types': 29.6.3
-      import-local: 3.1.0
-      jest-cli: 29.7.0(@types/node@22.7.5)(ts-node@10.9.2(@types/node@22.7.5)(typescript@5.7.3))
     transitivePeerDependencies:
       - '@types/node'
       - babel-plugin-macros
@@ -13290,27 +13140,7 @@
 
   ts-interface-checker@0.1.13: {}
 
-  ts-jest@29.2.5(@babel/core@7.26.0)(@jest/transform@29.7.0)(@jest/types@29.6.3)(babel-jest@29.7.0(@babel/core@7.26.0))(esbuild@0.24.2)(jest@29.7.0(@types/node@22.7.5)(ts-node@10.9.2(@types/node@22.7.5)(typescript@5.7.3)))(typescript@5.7.3):
-    dependencies:
-      bs-logger: 0.2.6
-      ejs: 3.1.10
-      fast-json-stable-stringify: 2.1.0
-      jest: 29.7.0(@types/node@22.7.5)(ts-node@10.9.2(@types/node@22.7.5)(typescript@5.7.3))
-      jest-util: 29.7.0
-      json5: 2.2.3
-      lodash.memoize: 4.1.2
-      make-error: 1.3.6
-      semver: 7.6.3
-      typescript: 5.7.3
-      yargs-parser: 21.1.1
-    optionalDependencies:
-      '@babel/core': 7.26.0
-      '@jest/transform': 29.7.0
-      '@jest/types': 29.6.3
-      babel-jest: 29.7.0(@babel/core@7.26.0)
-      esbuild: 0.24.2
-
-  ts-jest@29.2.5(@babel/core@7.26.0)(@jest/transform@29.7.0)(@jest/types@29.6.3)(babel-jest@29.7.0(@babel/core@7.26.0))(jest@29.7.0(@types/node@20.17.14)(ts-node@10.9.2(@types/node@20.17.14)(typescript@5.7.3)))(typescript@5.7.3):
+  ts-jest@29.2.5(@babel/core@7.26.0)(@jest/transform@29.7.0)(@jest/types@29.6.3)(babel-jest@29.7.0(@babel/core@7.26.0))(esbuild@0.24.2)(jest@29.7.0(@types/node@20.17.14)(ts-node@10.9.2(@types/node@20.17.14)(typescript@5.7.3)))(typescript@5.7.3):
     dependencies:
       bs-logger: 0.2.6
       ejs: 3.1.10
@@ -13328,6 +13158,7 @@
       '@jest/transform': 29.7.0
       '@jest/types': 29.6.3
       babel-jest: 29.7.0(@babel/core@7.26.0)
+      esbuild: 0.24.2
 
   ts-node@10.9.2(@types/node@20.17.14)(typescript@5.7.3):
     dependencies:
