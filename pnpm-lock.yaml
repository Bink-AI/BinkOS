--- conflicted
+++ resolved
@@ -44,18 +44,15 @@
       '@binkai/core':
         specifier: workspace:*
         version: link:../../packages/core
-<<<<<<< HEAD
       '@binkai/debridge-provider':
         specifier: workspace:*
         version: link:../../packages/providers/deBridge
-=======
       '@binkai/four-meme-provider':
         specifier: workspace:*
         version: link:../../packages/providers/four-meme
       '@binkai/knowledge-plugin':
         specifier: workspace:*
         version: link:../../packages/plugins/knowledge
->>>>>>> 4f0e9992
       '@binkai/okx-provider':
         specifier: workspace:*
         version: link:../../packages/providers/okx
@@ -132,13 +129,13 @@
     dependencies:
       '@langchain/community':
         specifier: ^0.3.26
-        version: 0.3.26(@browserbasehq/sdk@2.0.0(encoding@0.1.13))(@browserbasehq/stagehand@1.10.0(@playwright/test@1.49.1)(bufferutil@4.0.9)(deepmerge@4.3.1)(dotenv@16.4.7)(encoding@0.1.13)(openai@4.79.3(encoding@0.1.13)(ws@8.18.0(bufferutil@4.0.9)(utf-8-validate@5.0.10))(zod@3.24.1))(utf-8-validate@5.0.10)(zod@3.24.1))(@ibm-cloud/watsonx-ai@1.3.2(@langchain/core@0.3.32(openai@4.79.3(encoding@0.1.13)(ws@8.18.0(bufferutil@4.0.9)(utf-8-validate@5.0.10))(zod@3.24.1))))(@langchain/core@0.3.32(openai@4.79.3(encoding@0.1.13)(ws@8.18.0(bufferutil@4.0.9)(utf-8-validate@5.0.10))(zod@3.24.1)))(axios@1.7.9)(crypto-js@4.2.0)(encoding@0.1.13)(handlebars@4.7.8)(ibm-cloud-sdk-core@5.1.3)(ignore@5.3.2)(jsonwebtoken@9.0.2)(lodash@4.17.21)(openai@4.79.3(encoding@0.1.13)(ws@8.18.0(bufferutil@4.0.9)(utf-8-validate@5.0.10))(zod@3.24.1))(pg@8.13.1)(playwright@1.49.1)(ws@8.18.0(bufferutil@4.0.9)(utf-8-validate@5.0.10))
+        version: 0.3.26(@browserbasehq/sdk@2.0.0(encoding@0.1.13))(@browserbasehq/stagehand@1.10.0(@playwright/test@1.49.1)(bufferutil@4.0.9)(deepmerge@4.3.1)(dotenv@16.4.7)(encoding@0.1.13)(openai@4.79.3(encoding@0.1.13)(ws@7.5.10(bufferutil@4.0.9)(utf-8-validate@5.0.10))(zod@3.24.1))(utf-8-validate@5.0.10)(zod@3.24.1))(@ibm-cloud/watsonx-ai@1.3.2(@langchain/core@0.3.32(openai@4.79.3(encoding@0.1.13)(ws@7.5.10(bufferutil@4.0.9)(utf-8-validate@5.0.10))(zod@3.24.1))))(@langchain/core@0.3.32(openai@4.79.3(encoding@0.1.13)(ws@7.5.10(bufferutil@4.0.9)(utf-8-validate@5.0.10))(zod@3.24.1)))(axios@1.7.9)(crypto-js@4.2.0)(encoding@0.1.13)(handlebars@4.7.8)(ibm-cloud-sdk-core@5.1.3)(ignore@5.3.2)(jsonwebtoken@9.0.2)(lodash@4.17.21)(openai@4.79.3(encoding@0.1.13)(ws@7.5.10(bufferutil@4.0.9)(utf-8-validate@5.0.10))(zod@3.24.1))(pg@8.13.1)(playwright@1.49.1)(ws@7.5.10(bufferutil@4.0.9)(utf-8-validate@5.0.10))
       '@langchain/core':
         specifier: ^0.3.32
-        version: 0.3.32(openai@4.79.3(encoding@0.1.13)(ws@8.18.0(bufferutil@4.0.9)(utf-8-validate@5.0.10))(zod@3.24.1))
+        version: 0.3.32(openai@4.79.3(encoding@0.1.13)(ws@7.5.10(bufferutil@4.0.9)(utf-8-validate@5.0.10))(zod@3.24.1))
       '@langchain/openai':
         specifier: ^0.3.17
-        version: 0.3.17(@langchain/core@0.3.32(openai@4.79.3(encoding@0.1.13)(ws@8.18.0(bufferutil@4.0.9)(utf-8-validate@5.0.10))(zod@3.24.1)))(encoding@0.1.13)(ws@8.18.0(bufferutil@4.0.9)(utf-8-validate@5.0.10))
+        version: 0.3.17(@langchain/core@0.3.32(openai@4.79.3(encoding@0.1.13)(ws@7.5.10(bufferutil@4.0.9)(utf-8-validate@5.0.10))(zod@3.24.1)))(encoding@0.1.13)(ws@7.5.10(bufferutil@4.0.9)(utf-8-validate@5.0.10))
       '@solana/web3.js':
         specifier: ^1.98.0
         version: 1.98.0(bufferutil@4.0.9)(encoding@0.1.13)(utf-8-validate@5.0.10)
@@ -159,7 +156,7 @@
         version: 6.13.5(bufferutil@4.0.9)(utf-8-validate@5.0.10)
       langchain:
         specifier: ^0.3.12
-        version: 0.3.12(@langchain/core@0.3.32(openai@4.79.3(encoding@0.1.13)(ws@8.18.0(bufferutil@4.0.9)(utf-8-validate@5.0.10))(zod@3.24.1)))(axios@1.7.9)(encoding@0.1.13)(handlebars@4.7.8)(openai@4.79.3(encoding@0.1.13)(ws@8.18.0(bufferutil@4.0.9)(utf-8-validate@5.0.10))(zod@3.24.1))(ws@8.18.0(bufferutil@4.0.9)(utf-8-validate@5.0.10))
+        version: 0.3.12(@langchain/core@0.3.32(openai@4.79.3(encoding@0.1.13)(ws@7.5.10(bufferutil@4.0.9)(utf-8-validate@5.0.10))(zod@3.24.1)))(axios@1.7.9)(encoding@0.1.13)(handlebars@4.7.8)(openai@4.79.3(encoding@0.1.13)(ws@7.5.10(bufferutil@4.0.9)(utf-8-validate@5.0.10))(zod@3.24.1))(ws@7.5.10(bufferutil@4.0.9)(utf-8-validate@5.0.10))
       tweetnacl:
         specifier: ^1.0.3
         version: 1.0.3
@@ -192,28 +189,42 @@
         specifier: ^5.7.3
         version: 5.7.3
 
-<<<<<<< HEAD
   packages/plugins/bridge:
-=======
-  packages/plugins/knowledge:
->>>>>>> 4f0e9992
     dependencies:
       '@binkai/core':
         specifier: workspace:*
         version: link:../../core
       '@langchain/core':
         specifier: ^0.3.32
-<<<<<<< HEAD
-        version: 0.3.32(openai@4.79.3(encoding@0.1.13)(ws@7.5.10(bufferutil@4.0.9)(utf-8-validate@5.0.10))(zod@3.24.1))
+        version: 0.3.32(openai@4.79.3(encoding@0.1.13)(ws@8.18.0(bufferutil@4.0.9)(utf-8-validate@5.0.10))(zod@3.24.1))
       '@solana/web3.js':
         specifier: ^1.98.0
         version: 1.98.0(bufferutil@4.0.9)(encoding@0.1.13)(utf-8-validate@5.0.10)
       ethers:
         specifier: ^6.0.0
         version: 6.13.5(bufferutil@4.0.9)(utf-8-validate@5.0.10)
-=======
+      zod:
+        specifier: ^3.22.4
+        version: 3.24.1
+    devDependencies:
+      '@types/node':
+        specifier: ^20.0.0
+        version: 20.17.14
+      rimraf:
+        specifier: ^5.0.0
+        version: 5.0.10
+      typescript:
+        specifier: ^5.0.0
+        version: 5.7.3
+
+  packages/plugins/knowledge:
+    dependencies:
+      '@binkai/core':
+        specifier: workspace:*
+        version: link:../../core
+      '@langchain/core':
+        specifier: ^0.3.32
         version: 0.3.32(openai@4.79.3(encoding@0.1.13)(ws@8.18.0(bufferutil@4.0.9)(utf-8-validate@5.0.10))(zod@3.24.1))
->>>>>>> 4f0e9992
       zod:
         specifier: ^3.22.4
         version: 3.24.1
@@ -316,7 +327,6 @@
         specifier: ^5.0.0
         version: 5.7.3
 
-<<<<<<< HEAD
   packages/providers/deBridge:
     dependencies:
       '@binkai/bridge-plugin':
@@ -334,7 +344,17 @@
       viem:
         specifier: '1'
         version: 1.21.4(bufferutil@4.0.9)(typescript@5.7.3)(utf-8-validate@5.0.10)(zod@3.24.1)
-=======
+    devDependencies:
+      '@types/node':
+        specifier: ^20.0.0
+        version: 20.17.14
+      rimraf:
+        specifier: ^5.0.0
+        version: 5.0.10
+      typescript:
+        specifier: ^5.0.0
+        version: 5.7.3
+
   packages/providers/four-meme:
     dependencies:
       '@binkai/swap-plugin':
@@ -343,7 +363,6 @@
       ethers:
         specifier: ^6.0.0
         version: 6.13.5(bufferutil@4.0.9)(utf-8-validate@5.0.10)
->>>>>>> 4f0e9992
     devDependencies:
       '@types/node':
         specifier: ^20.0.0
@@ -5815,14 +5834,14 @@
     transitivePeerDependencies:
       - encoding
 
-  '@browserbasehq/stagehand@1.10.0(@playwright/test@1.49.1)(bufferutil@4.0.9)(deepmerge@4.3.1)(dotenv@16.4.7)(encoding@0.1.13)(openai@4.79.3(encoding@0.1.13)(ws@8.18.0(bufferutil@4.0.9)(utf-8-validate@5.0.10))(zod@3.24.1))(utf-8-validate@5.0.10)(zod@3.24.1)':
+  '@browserbasehq/stagehand@1.10.0(@playwright/test@1.49.1)(bufferutil@4.0.9)(deepmerge@4.3.1)(dotenv@16.4.7)(encoding@0.1.13)(openai@4.79.3(encoding@0.1.13)(ws@7.5.10(bufferutil@4.0.9)(utf-8-validate@5.0.10))(zod@3.24.1))(utf-8-validate@5.0.10)(zod@3.24.1)':
     dependencies:
       '@anthropic-ai/sdk': 0.27.3(encoding@0.1.13)
       '@browserbasehq/sdk': 2.0.0(encoding@0.1.13)
       '@playwright/test': 1.49.1
       deepmerge: 4.3.1
       dotenv: 16.4.7
-      openai: 4.79.3(encoding@0.1.13)(ws@8.18.0(bufferutil@4.0.9)(utf-8-validate@5.0.10))(zod@3.24.1)
+      openai: 4.79.3(encoding@0.1.13)(ws@7.5.10(bufferutil@4.0.9)(utf-8-validate@5.0.10))(zod@3.24.1)
       sharp: 0.33.5
       ws: 8.18.0(bufferutil@4.0.9)(utf-8-validate@5.0.10)
       zod: 3.24.1
@@ -6327,9 +6346,9 @@
 
   '@hutson/parse-repository-url@3.0.2': {}
 
-  '@ibm-cloud/watsonx-ai@1.3.2(@langchain/core@0.3.32(openai@4.79.3(encoding@0.1.13)(ws@8.18.0(bufferutil@4.0.9)(utf-8-validate@5.0.10))(zod@3.24.1)))':
-    dependencies:
-      '@langchain/textsplitters': 0.1.0(@langchain/core@0.3.32(openai@4.79.3(encoding@0.1.13)(ws@8.18.0(bufferutil@4.0.9)(utf-8-validate@5.0.10))(zod@3.24.1)))
+  '@ibm-cloud/watsonx-ai@1.3.2(@langchain/core@0.3.32(openai@4.79.3(encoding@0.1.13)(ws@7.5.10(bufferutil@4.0.9)(utf-8-validate@5.0.10))(zod@3.24.1)))':
+    dependencies:
+      '@langchain/textsplitters': 0.1.0(@langchain/core@0.3.32(openai@4.79.3(encoding@0.1.13)(ws@7.5.10(bufferutil@4.0.9)(utf-8-validate@5.0.10))(zod@3.24.1)))
       '@types/node': 18.19.71
       extend: 3.0.2
       ibm-cloud-sdk-core: 5.1.3
@@ -6617,20 +6636,20 @@
       '@jridgewell/resolve-uri': 3.1.2
       '@jridgewell/sourcemap-codec': 1.5.0
 
-  '@langchain/community@0.3.26(@browserbasehq/sdk@2.0.0(encoding@0.1.13))(@browserbasehq/stagehand@1.10.0(@playwright/test@1.49.1)(bufferutil@4.0.9)(deepmerge@4.3.1)(dotenv@16.4.7)(encoding@0.1.13)(openai@4.79.3(encoding@0.1.13)(ws@8.18.0(bufferutil@4.0.9)(utf-8-validate@5.0.10))(zod@3.24.1))(utf-8-validate@5.0.10)(zod@3.24.1))(@ibm-cloud/watsonx-ai@1.3.2(@langchain/core@0.3.32(openai@4.79.3(encoding@0.1.13)(ws@8.18.0(bufferutil@4.0.9)(utf-8-validate@5.0.10))(zod@3.24.1))))(@langchain/core@0.3.32(openai@4.79.3(encoding@0.1.13)(ws@8.18.0(bufferutil@4.0.9)(utf-8-validate@5.0.10))(zod@3.24.1)))(axios@1.7.9)(crypto-js@4.2.0)(encoding@0.1.13)(handlebars@4.7.8)(ibm-cloud-sdk-core@5.1.3)(ignore@5.3.2)(jsonwebtoken@9.0.2)(lodash@4.17.21)(openai@4.79.3(encoding@0.1.13)(ws@8.18.0(bufferutil@4.0.9)(utf-8-validate@5.0.10))(zod@3.24.1))(pg@8.13.1)(playwright@1.49.1)(ws@8.18.0(bufferutil@4.0.9)(utf-8-validate@5.0.10))':
-    dependencies:
-      '@browserbasehq/stagehand': 1.10.0(@playwright/test@1.49.1)(bufferutil@4.0.9)(deepmerge@4.3.1)(dotenv@16.4.7)(encoding@0.1.13)(openai@4.79.3(encoding@0.1.13)(ws@8.18.0(bufferutil@4.0.9)(utf-8-validate@5.0.10))(zod@3.24.1))(utf-8-validate@5.0.10)(zod@3.24.1)
-      '@ibm-cloud/watsonx-ai': 1.3.2(@langchain/core@0.3.32(openai@4.79.3(encoding@0.1.13)(ws@8.18.0(bufferutil@4.0.9)(utf-8-validate@5.0.10))(zod@3.24.1)))
-      '@langchain/core': 0.3.32(openai@4.79.3(encoding@0.1.13)(ws@8.18.0(bufferutil@4.0.9)(utf-8-validate@5.0.10))(zod@3.24.1))
-      '@langchain/openai': 0.3.17(@langchain/core@0.3.32(openai@4.79.3(encoding@0.1.13)(ws@8.18.0(bufferutil@4.0.9)(utf-8-validate@5.0.10))(zod@3.24.1)))(encoding@0.1.13)(ws@8.18.0(bufferutil@4.0.9)(utf-8-validate@5.0.10))
+  '@langchain/community@0.3.26(@browserbasehq/sdk@2.0.0(encoding@0.1.13))(@browserbasehq/stagehand@1.10.0(@playwright/test@1.49.1)(bufferutil@4.0.9)(deepmerge@4.3.1)(dotenv@16.4.7)(encoding@0.1.13)(openai@4.79.3(encoding@0.1.13)(ws@7.5.10(bufferutil@4.0.9)(utf-8-validate@5.0.10))(zod@3.24.1))(utf-8-validate@5.0.10)(zod@3.24.1))(@ibm-cloud/watsonx-ai@1.3.2(@langchain/core@0.3.32(openai@4.79.3(encoding@0.1.13)(ws@7.5.10(bufferutil@4.0.9)(utf-8-validate@5.0.10))(zod@3.24.1))))(@langchain/core@0.3.32(openai@4.79.3(encoding@0.1.13)(ws@7.5.10(bufferutil@4.0.9)(utf-8-validate@5.0.10))(zod@3.24.1)))(axios@1.7.9)(crypto-js@4.2.0)(encoding@0.1.13)(handlebars@4.7.8)(ibm-cloud-sdk-core@5.1.3)(ignore@5.3.2)(jsonwebtoken@9.0.2)(lodash@4.17.21)(openai@4.79.3(encoding@0.1.13)(ws@7.5.10(bufferutil@4.0.9)(utf-8-validate@5.0.10))(zod@3.24.1))(pg@8.13.1)(playwright@1.49.1)(ws@7.5.10(bufferutil@4.0.9)(utf-8-validate@5.0.10))':
+    dependencies:
+      '@browserbasehq/stagehand': 1.10.0(@playwright/test@1.49.1)(bufferutil@4.0.9)(deepmerge@4.3.1)(dotenv@16.4.7)(encoding@0.1.13)(openai@4.79.3(encoding@0.1.13)(ws@7.5.10(bufferutil@4.0.9)(utf-8-validate@5.0.10))(zod@3.24.1))(utf-8-validate@5.0.10)(zod@3.24.1)
+      '@ibm-cloud/watsonx-ai': 1.3.2(@langchain/core@0.3.32(openai@4.79.3(encoding@0.1.13)(ws@7.5.10(bufferutil@4.0.9)(utf-8-validate@5.0.10))(zod@3.24.1)))
+      '@langchain/core': 0.3.32(openai@4.79.3(encoding@0.1.13)(ws@7.5.10(bufferutil@4.0.9)(utf-8-validate@5.0.10))(zod@3.24.1))
+      '@langchain/openai': 0.3.17(@langchain/core@0.3.32(openai@4.79.3(encoding@0.1.13)(ws@7.5.10(bufferutil@4.0.9)(utf-8-validate@5.0.10))(zod@3.24.1)))(encoding@0.1.13)(ws@7.5.10(bufferutil@4.0.9)(utf-8-validate@5.0.10))
       binary-extensions: 2.3.0
       expr-eval: 2.0.2
       flat: 5.0.2
       ibm-cloud-sdk-core: 5.1.3
       js-yaml: 4.1.0
-      langchain: 0.3.12(@langchain/core@0.3.32(openai@4.79.3(encoding@0.1.13)(ws@8.18.0(bufferutil@4.0.9)(utf-8-validate@5.0.10))(zod@3.24.1)))(axios@1.7.9)(encoding@0.1.13)(handlebars@4.7.8)(openai@4.79.3(encoding@0.1.13)(ws@8.18.0(bufferutil@4.0.9)(utf-8-validate@5.0.10))(zod@3.24.1))(ws@8.18.0(bufferutil@4.0.9)(utf-8-validate@5.0.10))
-      langsmith: 0.3.1(openai@4.79.3(encoding@0.1.13)(ws@8.18.0(bufferutil@4.0.9)(utf-8-validate@5.0.10))(zod@3.24.1))
-      openai: 4.79.3(encoding@0.1.13)(ws@8.18.0(bufferutil@4.0.9)(utf-8-validate@5.0.10))(zod@3.24.1)
+      langchain: 0.3.12(@langchain/core@0.3.32(openai@4.79.3(encoding@0.1.13)(ws@7.5.10(bufferutil@4.0.9)(utf-8-validate@5.0.10))(zod@3.24.1)))(axios@1.7.9)(encoding@0.1.13)(handlebars@4.7.8)(openai@4.79.3(encoding@0.1.13)(ws@7.5.10(bufferutil@4.0.9)(utf-8-validate@5.0.10))(zod@3.24.1))(ws@7.5.10(bufferutil@4.0.9)(utf-8-validate@5.0.10))
+      langsmith: 0.3.1(openai@4.79.3(encoding@0.1.13)(ws@7.5.10(bufferutil@4.0.9)(utf-8-validate@5.0.10))(zod@3.24.1))
+      openai: 4.79.3(encoding@0.1.13)(ws@7.5.10(bufferutil@4.0.9)(utf-8-validate@5.0.10))(zod@3.24.1)
       uuid: 10.0.0
       zod: 3.24.1
       zod-to-json-schema: 3.24.1(zod@3.24.1)
@@ -6642,7 +6661,7 @@
       lodash: 4.17.21
       pg: 8.13.1
       playwright: 1.49.1
-      ws: 8.18.0(bufferutil@4.0.9)(utf-8-validate@5.0.10)
+      ws: 7.5.10(bufferutil@4.0.9)(utf-8-validate@5.0.10)
     transitivePeerDependencies:
       - '@langchain/anthropic'
       - '@langchain/aws'
@@ -6693,20 +6712,20 @@
     transitivePeerDependencies:
       - openai
 
-  '@langchain/openai@0.3.17(@langchain/core@0.3.32(openai@4.79.3(encoding@0.1.13)(ws@8.18.0(bufferutil@4.0.9)(utf-8-validate@5.0.10))(zod@3.24.1)))(encoding@0.1.13)(ws@8.18.0(bufferutil@4.0.9)(utf-8-validate@5.0.10))':
-    dependencies:
-      '@langchain/core': 0.3.32(openai@4.79.3(encoding@0.1.13)(ws@8.18.0(bufferutil@4.0.9)(utf-8-validate@5.0.10))(zod@3.24.1))
+  '@langchain/openai@0.3.17(@langchain/core@0.3.32(openai@4.79.3(encoding@0.1.13)(ws@7.5.10(bufferutil@4.0.9)(utf-8-validate@5.0.10))(zod@3.24.1)))(encoding@0.1.13)(ws@7.5.10(bufferutil@4.0.9)(utf-8-validate@5.0.10))':
+    dependencies:
+      '@langchain/core': 0.3.32(openai@4.79.3(encoding@0.1.13)(ws@7.5.10(bufferutil@4.0.9)(utf-8-validate@5.0.10))(zod@3.24.1))
       js-tiktoken: 1.0.16
-      openai: 4.79.3(encoding@0.1.13)(ws@8.18.0(bufferutil@4.0.9)(utf-8-validate@5.0.10))(zod@3.24.1)
+      openai: 4.79.3(encoding@0.1.13)(ws@7.5.10(bufferutil@4.0.9)(utf-8-validate@5.0.10))(zod@3.24.1)
       zod: 3.24.1
       zod-to-json-schema: 3.24.1(zod@3.24.1)
     transitivePeerDependencies:
       - encoding
       - ws
 
-  '@langchain/textsplitters@0.1.0(@langchain/core@0.3.32(openai@4.79.3(encoding@0.1.13)(ws@8.18.0(bufferutil@4.0.9)(utf-8-validate@5.0.10))(zod@3.24.1)))':
-    dependencies:
-      '@langchain/core': 0.3.32(openai@4.79.3(encoding@0.1.13)(ws@8.18.0(bufferutil@4.0.9)(utf-8-validate@5.0.10))(zod@3.24.1))
+  '@langchain/textsplitters@0.1.0(@langchain/core@0.3.32(openai@4.79.3(encoding@0.1.13)(ws@7.5.10(bufferutil@4.0.9)(utf-8-validate@5.0.10))(zod@3.24.1)))':
+    dependencies:
+      '@langchain/core': 0.3.32(openai@4.79.3(encoding@0.1.13)(ws@7.5.10(bufferutil@4.0.9)(utf-8-validate@5.0.10))(zod@3.24.1))
       js-tiktoken: 1.0.16
 
   '@lerna/create@8.1.9(encoding@0.1.13)(typescript@5.7.3)':
@@ -8841,7 +8860,7 @@
       isstream: 0.1.2
       jsonwebtoken: 9.0.2
       mime-types: 2.1.35
-      retry-axios: 2.6.0(axios@1.7.9(debug@4.4.0))
+      retry-axios: 2.6.0(axios@1.7.9)
       tough-cookie: 4.1.4
     transitivePeerDependencies:
       - supports-color
@@ -9485,15 +9504,15 @@
 
   kleur@3.0.3: {}
 
-  langchain@0.3.12(@langchain/core@0.3.32(openai@4.79.3(encoding@0.1.13)(ws@8.18.0(bufferutil@4.0.9)(utf-8-validate@5.0.10))(zod@3.24.1)))(axios@1.7.9)(encoding@0.1.13)(handlebars@4.7.8)(openai@4.79.3(encoding@0.1.13)(ws@8.18.0(bufferutil@4.0.9)(utf-8-validate@5.0.10))(zod@3.24.1))(ws@8.18.0(bufferutil@4.0.9)(utf-8-validate@5.0.10)):
-    dependencies:
-      '@langchain/core': 0.3.32(openai@4.79.3(encoding@0.1.13)(ws@8.18.0(bufferutil@4.0.9)(utf-8-validate@5.0.10))(zod@3.24.1))
-      '@langchain/openai': 0.3.17(@langchain/core@0.3.32(openai@4.79.3(encoding@0.1.13)(ws@8.18.0(bufferutil@4.0.9)(utf-8-validate@5.0.10))(zod@3.24.1)))(encoding@0.1.13)(ws@8.18.0(bufferutil@4.0.9)(utf-8-validate@5.0.10))
-      '@langchain/textsplitters': 0.1.0(@langchain/core@0.3.32(openai@4.79.3(encoding@0.1.13)(ws@8.18.0(bufferutil@4.0.9)(utf-8-validate@5.0.10))(zod@3.24.1)))
+  langchain@0.3.12(@langchain/core@0.3.32(openai@4.79.3(encoding@0.1.13)(ws@7.5.10(bufferutil@4.0.9)(utf-8-validate@5.0.10))(zod@3.24.1)))(axios@1.7.9)(encoding@0.1.13)(handlebars@4.7.8)(openai@4.79.3(encoding@0.1.13)(ws@7.5.10(bufferutil@4.0.9)(utf-8-validate@5.0.10))(zod@3.24.1))(ws@7.5.10(bufferutil@4.0.9)(utf-8-validate@5.0.10)):
+    dependencies:
+      '@langchain/core': 0.3.32(openai@4.79.3(encoding@0.1.13)(ws@7.5.10(bufferutil@4.0.9)(utf-8-validate@5.0.10))(zod@3.24.1))
+      '@langchain/openai': 0.3.17(@langchain/core@0.3.32(openai@4.79.3(encoding@0.1.13)(ws@7.5.10(bufferutil@4.0.9)(utf-8-validate@5.0.10))(zod@3.24.1)))(encoding@0.1.13)(ws@7.5.10(bufferutil@4.0.9)(utf-8-validate@5.0.10))
+      '@langchain/textsplitters': 0.1.0(@langchain/core@0.3.32(openai@4.79.3(encoding@0.1.13)(ws@7.5.10(bufferutil@4.0.9)(utf-8-validate@5.0.10))(zod@3.24.1)))
       js-tiktoken: 1.0.16
       js-yaml: 4.1.0
       jsonpointer: 5.0.1
-      langsmith: 0.3.1(openai@4.79.3(encoding@0.1.13)(ws@8.18.0(bufferutil@4.0.9)(utf-8-validate@5.0.10))(zod@3.24.1))
+      langsmith: 0.3.1(openai@4.79.3(encoding@0.1.13)(ws@7.5.10(bufferutil@4.0.9)(utf-8-validate@5.0.10))(zod@3.24.1))
       openapi-types: 12.1.3
       p-retry: 4.6.2
       uuid: 10.0.0
@@ -10172,7 +10191,6 @@
       zod: 3.24.1
     transitivePeerDependencies:
       - encoding
-    optional: true
 
   openai@4.79.3(encoding@0.1.13)(ws@8.18.0(bufferutil@4.0.9)(utf-8-validate@5.0.10))(zod@3.24.1):
     dependencies:
@@ -10188,6 +10206,7 @@
       zod: 3.24.1
     transitivePeerDependencies:
       - encoding
+    optional: true
 
   openapi-types@12.1.3: {}
 
@@ -10637,7 +10656,7 @@
       onetime: 7.0.0
       signal-exit: 4.1.0
 
-  retry-axios@2.6.0(axios@1.7.9(debug@4.4.0)):
+  retry-axios@2.6.0(axios@1.7.9):
     dependencies:
       axios: 1.7.9(debug@4.4.0)
 
